// Copyright (c) Mysten Labs, Inc.
// SPDX-License-Identifier: Apache-2.0

pub use checked::*;

#[sui_macros::with_checked_arithmetic]
mod checked {
    use crate::execution_mode::ExecutionMode;
    use crate::execution_value::{
        CommandKind, ExecutionState, ExecutionType, ObjectContents, ObjectValue, RawValueType,
        Value,
    };
    use crate::gas_charger::GasCharger;
    use crate::linkage_resolution::linkage_analysis_for_protocol_config;
    use move_binary_format::{
        compatibility::{Compatibility, InclusionCheck},
        errors::{Location, PartialVMResult, VMResult},
        file_format::{AbilitySet, LocalIndex, Visibility},
        normalized, CompiledModule,
    };
    use move_core_types::language_storage::StructTag;
    use move_core_types::{
        account_address::AccountAddress,
        identifier::{IdentStr, Identifier},
        language_storage::{ModuleId, TypeTag},
        u256::U256,
    };
<<<<<<< HEAD
    use move_vm_runtime::execution::vm::LoadedFunctionInformation;
    use move_vm_runtime::execution::{Type, TypeSubst};
    use move_vm_runtime::natives::extensions::NativeContextMut;
    use move_vm_runtime::runtime::MoveRuntime;
    use move_vm_runtime::shared::serialization::SerializedReturnValues;
=======
    use move_trace_format::format::MoveTraceBuilder;
    use move_vm_runtime::{
        move_vm::MoveVM,
        session::{LoadedFunctionInstantiation, SerializedReturnValues},
    };
    use move_vm_types::loaded_data::runtime_types::{CachedDatatype, Type};
>>>>>>> d6d37897
    use serde::{de::DeserializeSeed, Deserialize};
    use std::time::Instant;
    use std::{
        collections::{BTreeMap, BTreeSet},
        fmt,
        sync::Arc,
    };
    use sui_move_natives::object_runtime::ObjectRuntime;
    use sui_protocol_config::ProtocolConfig;
    use sui_types::execution::{ExecutionTiming, ResultWithTimings};
    use sui_types::execution_config_utils::to_binary_config;
    use sui_types::execution_status::{
        CommandArgumentError, PackageUpgradeError, TypeArgumentError,
    };
    use sui_types::storage::{get_package_objects, PackageObject};
    use sui_types::type_input::{StructInput, TypeInput};
    use sui_types::{
        base_types::{
            MoveLegacyTxContext, MoveObjectType, ObjectID, SuiAddress, TxContext, TxContextKind,
            RESOLVED_ASCII_STR, RESOLVED_STD_OPTION, RESOLVED_UTF8_STR, TX_CONTEXT_MODULE_NAME,
            TX_CONTEXT_STRUCT_NAME,
        },
        coin::Coin,
        error::{command_argument_error, ExecutionError, ExecutionErrorKind},
        id::RESOLVED_SUI_ID,
        metrics::LimitsMetrics,
        move_package::{
            normalize_deserialized_modules, MovePackage, UpgradeCap, UpgradePolicy, UpgradeReceipt,
            UpgradeTicket,
        },
        transaction::{Argument, Command, ProgrammableMoveCall, ProgrammableTransaction},
        transfer::RESOLVED_RECEIVING_STRUCT,
        SUI_FRAMEWORK_ADDRESS,
    };
    use sui_verifier::{
        private_generics::{EVENT_MODULE, PRIVATE_TRANSFER_FUNCTIONS, TRANSFER_MODULE},
        INIT_FN_NAME,
    };
    use tracing::instrument;

    use crate::adapter::substitute_package_id;
    use crate::programmable_transactions::context::{ExecutionContext, LinkedContext};

    pub fn execute<Mode: ExecutionMode>(
        protocol_config: &ProtocolConfig,
        metrics: Arc<LimitsMetrics>,
        vm: &MoveRuntime,
        state_view: &mut dyn ExecutionState,
        tx_context: &mut TxContext,
        gas_charger: &mut GasCharger,
        pt: ProgrammableTransaction,
        trace_builder_opt: &mut Option<MoveTraceBuilder>,
    ) -> ResultWithTimings<Mode::ExecutionResults, ExecutionError> {
        let mut timings = vec![];
        let result = execute_inner::<Mode>(
            &mut timings,
            protocol_config,
            metrics,
            vm,
            state_view,
            tx_context,
            gas_charger,
            pt,
            trace_builder_opt,
        );

        match result {
            Ok(result) => Ok((result, timings)),
            Err(e) => Err((e, timings)),
        }
    }

    pub fn execute_inner<Mode: ExecutionMode>(
        timings: &mut Vec<ExecutionTiming>,
        protocol_config: &ProtocolConfig,
        metrics: Arc<LimitsMetrics>,
        vm: &MoveVM,
        state_view: &mut dyn ExecutionState,
        tx_context: &mut TxContext,
        gas_charger: &mut GasCharger,
        pt: ProgrammableTransaction,
        trace_builder_opt: &mut Option<MoveTraceBuilder>,
    ) -> Result<Mode::ExecutionResults, ExecutionError> {
        let ProgrammableTransaction { inputs, commands } = pt;
        let mut linkage_resolver =
            linkage_analysis_for_protocol_config::<Mode>(protocol_config, &state_view)?;
        let mut context = ExecutionContext::new(
            protocol_config,
            metrics,
            vm,
            linkage_resolver.as_mut(),
            state_view,
            tx_context,
            gas_charger,
            inputs,
        )?;
        // execute commands
        let mut mode_results = Mode::empty_results();
        for (idx, command) in commands.into_iter().enumerate() {
<<<<<<< HEAD
            // Compute linkage to be used for the command.
            let linkage = context
                .linkage_analyzer
                .add_command(
                    &command,
                    &context
                        .state_view
                        .as_sui_resolver()
                        .as_backing_package_store(),
                )
                .map_err(|e| e.with_command_index(idx))?;
            let mut linked_context = LinkedContext::new(&mut context, linkage).map_err(|e| {
                ExecutionError::new_with_source(
                    ExecutionErrorKind::InvalidLinkage,
                    format!("Failed to link command {}: {}", idx, e),
                )
                .with_command_index(idx)
            })?;

            if let Err(err) =
                execute_command::<Mode>(&mut linked_context, &mut mode_results, command)
            {
                drop(linked_context);
                let object_runtime: &NativeContextMut<ObjectRuntime> =
                    context
                        .native_extensions
                        .get::<NativeContextMut<ObjectRuntime>>();
=======
            let start = Instant::now();
            if let Err(err) =
                execute_command::<Mode>(&mut context, &mut mode_results, command, trace_builder_opt)
            {
                let object_runtime: &ObjectRuntime = context.object_runtime();
>>>>>>> d6d37897
                // We still need to record the loaded child objects for replay
                let loaded_runtime_objects = object_runtime.borrow().loaded_runtime_objects();
                // we do not save the wrapped objects since on error, they should not be modified
                drop(context);
                state_view.save_loaded_runtime_objects(loaded_runtime_objects);
                timings.push(ExecutionTiming::Abort(start.elapsed()));
                return Err(err.with_command_index(idx));
            };
            timings.push(ExecutionTiming::Success(start.elapsed()));
        }

        // Save loaded objects table in case we fail in post execution
        let object_runtime: &NativeContextMut<ObjectRuntime> = context
            .native_extensions
            .get::<NativeContextMut<ObjectRuntime>>(
        );
        // We still need to record the loaded child objects for replay
        // Record the objects loaded at runtime (dynamic fields + received) for
        // storage rebate calculation.
        let loaded_runtime_objects = object_runtime.borrow().loaded_runtime_objects();
        // We record what objects were contained in at the start of the transaction
        // for expensive invariant checks
        let wrapped_object_containers = object_runtime.borrow().wrapped_object_containers();

        // apply changes
        let finished = context.finish::<Mode>();
        // Save loaded objects for debug. We dont want to lose the info
        state_view.save_loaded_runtime_objects(loaded_runtime_objects);
        state_view.save_wrapped_object_containers(wrapped_object_containers);
        state_view.record_execution_results(finished?);
        Ok(mode_results)
    }

    /// Execute a single command
    #[instrument(level = "trace", skip_all)]
    fn execute_command<Mode: ExecutionMode>(
        linked_context: &mut LinkedContext<'_, '_, '_, '_>,
        mode_results: &mut Mode::ExecutionResults,
        command: Command,
        trace_builder_opt: &mut Option<MoveTraceBuilder>,
    ) -> Result<(), ExecutionError> {
        let mut argument_updates = Mode::empty_arguments();

        let results = match command {
            Command::MakeMoveVec(tag_opt, args) if args.is_empty() => {
                let Some(tag) = tag_opt else {
                    invariant_violation!(
                        "input checker ensures if args are empty, there is a type specified"
                    );
                };
<<<<<<< HEAD
                let elem_ty = load_type_input(linked_context, tag, 0)?;
                let ty = ExecutionType {
                    type_: TypeTag::Vector(Box::new(elem_ty.type_)),
                    abilities: vector_abilites(elem_ty.abilities),
                };
=======

                let tag = to_type_tag(context, tag)?;

                let elem_ty = context.load_type(&tag).map_err(|e| {
                    if context.protocol_config.convert_type_argument_error() {
                        context.convert_type_argument_error(0, e)
                    } else {
                        context.convert_vm_error(e)
                    }
                })?;

                let ty = Type::Vector(Box::new(elem_ty));
                let abilities = context
                    .vm
                    .get_runtime()
                    .get_type_abilities(&ty)
                    .map_err(|e| context.convert_vm_error(e))?;
>>>>>>> d6d37897
                // BCS layout for any empty vector should be the same
                let bytes = bcs::to_bytes::<Vec<u8>>(&vec![]).unwrap();
                vec![Value::Raw(
                    RawValueType::Loaded {
                        ty,
                        used_in_non_entry_move_call: false,
                    },
                    bytes,
                )]
            }
            Command::MakeMoveVec(tag_opt, args) => {
                let mut res = vec![];
                leb128::write::unsigned(&mut res, args.len() as u64).unwrap();
                let mut arg_iter = args.into_iter().enumerate();
                let (mut used_in_non_entry_move_call, elem_ty) = match tag_opt {
<<<<<<< HEAD
                    Some(tag) => (false, load_type_input(linked_context, tag, 0)?),
=======
                    Some(tag) => {
                        let tag = to_type_tag(context, tag)?;
                        let elem_ty = context.load_type(&tag).map_err(|e| {
                            if context.protocol_config.convert_type_argument_error() {
                                context.convert_type_argument_error(0, e)
                            } else {
                                context.convert_vm_error(e)
                            }
                        })?;
                        (false, elem_ty)
                    }
>>>>>>> d6d37897
                    // If no tag specified, it _must_ be an object
                    None => {
                        // empty args covered above
                        let (idx, arg) = arg_iter.next().unwrap();
                        let obj: ObjectValue =
                            linked_context.by_value_arg(CommandKind::MakeMoveVec, idx, arg)?;
                        obj.write_bcs_bytes(&mut res);
                        (obj.used_in_non_entry_move_call, obj.type_)
                    }
                };
                for (idx, arg) in arg_iter {
                    let value: Value =
                        linked_context.by_value_arg(CommandKind::MakeMoveVec, idx, arg)?;
                    check_param_type::<Mode>(linked_context, idx, &value, &elem_ty)?;
                    used_in_non_entry_move_call =
                        used_in_non_entry_move_call || value.was_used_in_non_entry_move_call();
                    value.write_bcs_bytes(&mut res);
                }
                let ty = ExecutionType {
                    type_: TypeTag::Vector(Box::new(elem_ty.type_)),
                    abilities: vector_abilites(elem_ty.abilities),
                };
                vec![Value::Raw(
                    RawValueType::Loaded {
                        ty,
                        used_in_non_entry_move_call,
                    },
                    res,
                )]
            }
            Command::TransferObjects(objs, addr_arg) => {
                let objs: Vec<ObjectValue> = objs
                    .into_iter()
                    .enumerate()
                    .map(|(idx, arg)| {
                        linked_context.by_value_arg(CommandKind::TransferObjects, idx, arg)
                    })
                    .collect::<Result<_, _>>()?;
                let addr: SuiAddress = linked_context.by_value_arg(
                    CommandKind::TransferObjects,
                    objs.len(),
                    addr_arg,
                )?;
                for obj in objs {
                    obj.ensure_public_transfer_eligible()?;
                    linked_context.transfer_object(obj, addr)?;
                }
                vec![]
            }
            Command::SplitCoins(coin_arg, amount_args) => {
                let mut obj: ObjectValue = linked_context.borrow_arg_mut(0, coin_arg)?;
                let ObjectContents::Coin(coin) = &mut obj.contents else {
                    let e = ExecutionErrorKind::command_argument_error(
                        CommandArgumentError::TypeMismatch,
                        0,
                    );
                    let msg = "Expected a coin but got an non coin object".to_owned();
                    return Err(ExecutionError::new_with_source(e, msg));
                };
                let split_coins = amount_args
                    .into_iter()
                    .map(|amount_arg| {
                        let amount: u64 =
<<<<<<< HEAD
                            linked_context.by_value_arg(CommandKind::SplitCoins, 1, amount_arg)?;
                        let new_coin_id = linked_context.fresh_id()?;
                        let new_coin = coin.split(amount, UID::new(new_coin_id))?;
=======
                            context.by_value_arg(CommandKind::SplitCoins, 1, amount_arg)?;
                        let new_coin_id = context.fresh_id()?;
                        let new_coin = coin.split(amount, new_coin_id)?;
>>>>>>> d6d37897
                        let coin_type = obj.type_.clone();
                        // safe because we are propagating the coin type, and relying on the internal
                        // invariant that coin values have a coin type
                        let new_coin = unsafe { ObjectValue::coin(coin_type, new_coin) };
                        Ok(Value::Object(new_coin))
                    })
                    .collect::<Result<_, ExecutionError>>()?;
                linked_context.restore_arg::<Mode>(
                    &mut argument_updates,
                    coin_arg,
                    Value::Object(obj),
                )?;
                split_coins
            }
            Command::MergeCoins(target_arg, coin_args) => {
                let mut target: ObjectValue = linked_context.borrow_arg_mut(0, target_arg)?;
                let ObjectContents::Coin(target_coin) = &mut target.contents else {
                    let e = ExecutionErrorKind::command_argument_error(
                        CommandArgumentError::TypeMismatch,
                        0,
                    );
                    let msg = "Expected a coin but got an non coin object".to_owned();
                    return Err(ExecutionError::new_with_source(e, msg));
                };
                let coins: Vec<ObjectValue> = coin_args
                    .into_iter()
                    .enumerate()
                    .map(|(idx, arg)| {
                        linked_context.by_value_arg(CommandKind::MergeCoins, idx + 1, arg)
                    })
                    .collect::<Result<_, _>>()?;
                for (idx, coin) in coins.into_iter().enumerate() {
                    if target.type_ != coin.type_ {
                        let e = ExecutionErrorKind::command_argument_error(
                            CommandArgumentError::TypeMismatch,
                            (idx + 1) as u16,
                        );
                        let msg = "Coins do not have the same type".to_owned();
                        return Err(ExecutionError::new_with_source(e, msg));
                    }
                    let ObjectContents::Coin(Coin { id, balance }) = coin.contents else {
                        invariant_violation!(
                            "Target coin was a coin, and we already checked for the same type. \
                            This should be a coin"
                        );
                    };
                    linked_context.delete_id(*id.object_id())?;
                    target_coin.add(balance)?;
                }
                linked_context.restore_arg::<Mode>(
                    &mut argument_updates,
                    target_arg,
                    Value::Object(target),
                )?;
                vec![]
            }
<<<<<<< HEAD
            Command::MoveCall(move_call) => execute_move_call_command::<Mode>(
                linked_context,
                &mut argument_updates,
                *move_call,
            )?,
            Command::Publish(modules, dep_ids) => execute_move_publish::<Mode>(
                linked_context,
                &mut argument_updates,
                modules,
                dep_ids,
=======
            Command::MoveCall(move_call) => {
                let ProgrammableMoveCall {
                    package,
                    module,
                    function,
                    type_arguments,
                    arguments,
                } = *move_call;

                let module = to_identifier(context, module)?;
                let function = to_identifier(context, function)?;

                // Convert type arguments to `Type`s
                let mut loaded_type_arguments = Vec::with_capacity(type_arguments.len());
                for (ix, type_arg) in type_arguments.into_iter().enumerate() {
                    let type_arg = to_type_tag(context, type_arg)?;
                    let ty = context
                        .load_type(&type_arg)
                        .map_err(|e| context.convert_type_argument_error(ix, e))?;
                    loaded_type_arguments.push(ty);
                }

                let original_address = context.set_link_context(package)?;
                let storage_id = ModuleId::new(*package, module.clone());
                let runtime_id = ModuleId::new(original_address, module);
                let return_values = execute_move_call::<Mode>(
                    context,
                    &mut argument_updates,
                    &storage_id,
                    &runtime_id,
                    &function,
                    loaded_type_arguments,
                    arguments,
                    /* is_init */ false,
                    trace_builder_opt,
                );

                context.linkage_view.reset_linkage();
                return_values?
            }
            Command::Publish(modules, dep_ids) => execute_move_publish::<Mode>(
                context,
                &mut argument_updates,
                modules,
                dep_ids,
                trace_builder_opt,
>>>>>>> d6d37897
            )?,
            Command::Upgrade(modules, dep_ids, current_package_id, upgrade_ticket) => {
                execute_move_upgrade::<Mode>(
                    linked_context,
                    modules,
                    dep_ids,
                    current_package_id,
                    upgrade_ticket,
                )?
            }
        };

        Mode::finish_command(mode_results, argument_updates, &results)?;
        linked_context.push_command_results(results)?;
        Ok(())
    }

    fn vector_abilites(abilities: AbilitySet) -> AbilitySet {
        AbilitySet::polymorphic_abilities(AbilitySet::VECTOR, vec![false], vec![abilities])
            .expect("vector abilities are well formed")
    }

    fn execute_move_call_command<Mode: ExecutionMode>(
        context: &mut LinkedContext<'_, '_, '_, '_>,
        argument_updates: &mut Mode::ArgumentUpdates,
        move_call: ProgrammableMoveCall,
    ) -> Result<Vec<Value>, ExecutionError> {
        let ProgrammableMoveCall {
            package,
            module,
            function,
            type_arguments,
            arguments,
        } = move_call;

        let Some(runtime_id) = context.linkage.resolve_to_runtime_id(&package) else {
            invariant_violation!("Package should be in the linkage table");
        };

        let module = to_identifier(context, module)?;
        let function = to_identifier(context, function)?;

        // Convert type arguments to `Type`s
        let mut loaded_type_arguments = Vec::with_capacity(type_arguments.len());
        for (ix, type_arg) in type_arguments.into_iter().enumerate() {
            let defining_type_arg = to_type_tag(context, type_arg)?;
            let ty = context
                .vm_instance
                .load_type(&defining_type_arg)
                .map_err(|e| context.convert_type_argument_error(ix, e))?;

            loaded_type_arguments.push(ty);
        }

        let storage_id = ModuleId::new(*package, module.clone());
        let runtime_id = ModuleId::new(*runtime_id, module);
        execute_move_call::<Mode>(
            context,
            argument_updates,
            &storage_id,
            &runtime_id,
            &function,
            loaded_type_arguments,
            arguments,
            /* is_init */ false,
        )
    }

    /// Execute a single Move call
    fn execute_move_call<Mode: ExecutionMode>(
        context: &mut LinkedContext<'_, '_, '_, '_>,
        argument_updates: &mut Mode::ArgumentUpdates,
        storage_id: &ModuleId,
        runtime_id: &ModuleId,
        function: &IdentStr,
        type_arguments: Vec<Type>,
        arguments: Vec<Argument>,
        is_init: bool,
        trace_builder_opt: &mut Option<MoveTraceBuilder>,
    ) -> Result<Vec<Value>, ExecutionError> {
        // check that the function is either an entry function or a valid public function
        let LoadedFunctionInfo {
            kind,
            loaded_information,
            return_value_kinds,
        } = check_visibility_and_signature::<Mode>(
            context,
            runtime_id,
            function,
            &type_arguments,
            is_init,
        )?;
        // build the arguments, storing meta data about by-mut-ref args
        let (tx_context_kind, by_mut_ref, serialized_arguments) = build_move_args::<Mode>(
            context,
            runtime_id,
            function,
            kind,
            &loaded_information,
            &arguments,
        )?;
        // invoke the VM
        let SerializedReturnValues {
            mutable_reference_outputs,
            return_values,
        } = vm_move_call(
            context,
            runtime_id,
            function,
            type_arguments,
            tx_context_kind,
            serialized_arguments,
            trace_builder_opt,
        )?;
        assert_invariant!(
            by_mut_ref.len() == mutable_reference_outputs.len(),
            "lost mutable input"
        );

        // TODO(vm-rewrite): We can remove this protocol config check due to execution-versioning.
        if context.ctx.protocol_config.relocate_event_module() {
            context.take_user_events(
                storage_id,
                loaded_information.index,
                loaded_information.instruction_count,
            )?;
        } else {
            context.take_user_events(
                runtime_id,
                loaded_information.index,
                loaded_information.instruction_count,
            )?;
        }

        // write back mutable inputs. We also update if they were used in non entry Move calls
        // though we do not care for immutable usages of objects or other values
        let used_in_non_entry_move_call = kind == FunctionKind::NonEntry;
        let res = write_back_results::<Mode>(
            context,
            argument_updates,
            &arguments,
            used_in_non_entry_move_call,
            mutable_reference_outputs
                .into_iter()
                .map(|(i, bytes, _layout)| (i, bytes)),
            by_mut_ref,
            return_values.into_iter().map(|(bytes, _layout)| bytes),
            return_value_kinds,
        );

        res
    }

    fn write_back_results<Mode: ExecutionMode>(
        context: &mut LinkedContext<'_, '_, '_, '_>,
        argument_updates: &mut Mode::ArgumentUpdates,
        arguments: &[Argument],
        non_entry_move_call: bool,
        mut_ref_values: impl IntoIterator<Item = (u8, Vec<u8>)>,
        mut_ref_kinds: impl IntoIterator<Item = (u8, ValueKind)>,
        return_values: impl IntoIterator<Item = Vec<u8>>,
        return_value_kinds: impl IntoIterator<Item = ValueKind>,
    ) -> Result<Vec<Value>, ExecutionError> {
        for ((i, bytes), (j, kind)) in mut_ref_values.into_iter().zip(mut_ref_kinds) {
            assert_invariant!(i == j, "lost mutable input");
            let arg_idx = i as usize;
            let value = make_value(context, kind, bytes, non_entry_move_call)?;
            context.restore_arg::<Mode>(argument_updates, arguments[arg_idx], value)?;
        }

        return_values
            .into_iter()
            .zip(return_value_kinds)
            .map(|(bytes, kind)| {
                // only non entry functions have return values
                make_value(
                    context, kind, bytes, /* used_in_non_entry_move_call */ true,
                )
            })
            .collect()
    }

    fn make_value(
        context: &mut LinkedContext<'_, '_, '_, '_>,
        value_info: ValueKind,
        bytes: Vec<u8>,
        used_in_non_entry_move_call: bool,
    ) -> Result<Value, ExecutionError> {
        Ok(match value_info {
            ValueKind::Object {
                type_,
                has_public_transfer,
            } => Value::Object(context.make_object_value(
                type_,
                has_public_transfer,
                used_in_non_entry_move_call,
                &bytes,
            )?),
            ValueKind::Raw(ty, abilities) => Value::Raw(
                RawValueType::Loaded {
                    ty: ExecutionType {
                        type_: context
                            .vm_instance
                            .type_tag_for_type_defining_ids(&ty)
                            .map_err(|e| context.convert_vm_error(e))?,
                        abilities,
                    },
                    used_in_non_entry_move_call,
                },
                bytes,
            ),
        })
    }

    /// Publish Move modules and call the init functions.  Returns an `UpgradeCap` for the newly
    /// published package on success.
    fn execute_move_publish<Mode: ExecutionMode>(
        context: &mut LinkedContext<'_, '_, '_, '_>,
        argument_updates: &mut Mode::ArgumentUpdates,
        module_bytes: Vec<Vec<u8>>,
        dep_ids: Vec<ObjectID>,
        trace_builder_opt: &mut Option<MoveTraceBuilder>,
    ) -> Result<Vec<Value>, ExecutionError> {
        assert_invariant!(
            !module_bytes.is_empty(),
            "empty package is checked in transaction input checker"
        );
        context
            .ctx
            .gas_charger
            .charge_publish_package(module_bytes.iter().map(|v| v.len()).sum())?;

        let mut modules = deserialize_modules::<Mode>(context, &module_bytes)?;

        // It should be fine that this does not go through ExecutionContext::fresh_id since the Move
        // runtime does not to know about new packages created, since Move objects and Move packages
        // cannot interact
        let runtime_id = if Mode::packages_are_predefined() {
            // do not calculate or substitute id for predefined packages
            (*modules[0].self_id().address()).into()
        } else {
            let id = context.ctx.tx_context.fresh_id();
            substitute_package_id(&mut modules, id)?;
            id
        };

        // For newly published packages, runtime ID matches storage ID.
        let storage_id = runtime_id;
        let dependencies = fetch_packages(context, &dep_ids)?;
        let package =
            context.new_package(&modules, dependencies.iter().map(|p| p.move_package()))?;

        // Here we optimistically push the package that is being published/upgraded
        // and if there is an error of any kind (verification or module init) we
        // remove it.
<<<<<<< HEAD
        // context.write_package(package);
        let (mut new_context, package) =
            publish_and_verify_modules(context, runtime_id, package, &modules)?;
        init_modules::<Mode>(&mut new_context, argument_updates, &modules)?;
        // If we have successfully published and initialized the modules, we can write the package
        // to the context.
        new_context.write_package(package);
=======
        // The call to `pop_last_package` later is fine because we cannot re-enter and
        // the last package we pushed is the one we are verifying and running the init from
        context.linkage_view.set_linkage(&package)?;
        context.write_package(package);
        let res = publish_and_verify_modules(context, runtime_id, &modules).and_then(|_| {
            init_modules::<Mode>(context, argument_updates, &modules, trace_builder_opt)
        });
        context.linkage_view.reset_linkage();
        if res.is_err() {
            context.pop_package();
        }
        res?;
>>>>>>> d6d37897

        let values = if Mode::packages_are_predefined() {
            // no upgrade cap for genesis modules
            vec![]
        } else {
            let cap = &UpgradeCap::new(context.fresh_id()?, storage_id);
            vec![Value::Object(context.make_object_value(
                UpgradeCap::type_().into(),
                /* has_public_transfer */ true,
                /* used_in_non_entry_move_call */ false,
                &bcs::to_bytes(cap).unwrap(),
            )?)]
        };
        Ok(values)
    }

    /// Upgrade a Move package.  Returns an `UpgradeReceipt` for the upgraded package on success.
    fn execute_move_upgrade<Mode: ExecutionMode>(
        context: &mut LinkedContext<'_, '_, '_, '_>,
        module_bytes: Vec<Vec<u8>>,
        dep_ids: Vec<ObjectID>,
        current_package_id: ObjectID,
        upgrade_ticket_arg: Argument,
    ) -> Result<Vec<Value>, ExecutionError> {
        assert_invariant!(
            !module_bytes.is_empty(),
            "empty package is checked in transaction input checker"
        );
        context
            .ctx
            .gas_charger
            .charge_upgrade_package(module_bytes.iter().map(|v| v.len()).sum())?;

        let upgrade_ticket_type = context
            .load_type_from_struct(&UpgradeTicket::type_())
            .map_err(|e| context.convert_vm_error(e))?;
        let upgrade_receipt_type = context
            .load_type_from_struct(&UpgradeReceipt::type_())
            .map_err(|e| context.convert_vm_error(e))?;

        let upgrade_ticket: UpgradeTicket = {
            let mut ticket_bytes = Vec::new();
            let ticket_val: Value =
                context.by_value_arg(CommandKind::Upgrade, 0, upgrade_ticket_arg)?;
            check_param_type::<Mode>(context, 0, &ticket_val, &upgrade_ticket_type)?;
            ticket_val.write_bcs_bytes(&mut ticket_bytes);
            bcs::from_bytes(&ticket_bytes).map_err(|_| {
                ExecutionError::from_kind(ExecutionErrorKind::CommandArgumentError {
                    arg_idx: 0,
                    kind: CommandArgumentError::InvalidBCSBytes,
                })
            })?
        };

        // Make sure the passed-in package ID matches the package ID in the `upgrade_ticket`.
        if current_package_id != upgrade_ticket.package.bytes {
            return Err(ExecutionError::from_kind(
                ExecutionErrorKind::PackageUpgradeError {
                    upgrade_error: PackageUpgradeError::PackageIDDoesNotMatch {
                        package_id: current_package_id,
                        ticket_id: upgrade_ticket.package.bytes,
                    },
                },
            ));
        }

        // Check digest.
        let hash_modules = true;
        let computed_digest =
            MovePackage::compute_digest_for_modules_and_deps(&module_bytes, &dep_ids, hash_modules)
                .to_vec();
        if computed_digest != upgrade_ticket.digest {
            return Err(ExecutionError::from_kind(
                ExecutionErrorKind::PackageUpgradeError {
                    upgrade_error: PackageUpgradeError::DigestDoesNotMatch {
                        digest: computed_digest,
                    },
                },
            ));
        }

        // Check that this package ID points to a package and get the package we're upgrading.
        let current_package = fetch_package(context, &upgrade_ticket.package.bytes)?;

        let mut modules = deserialize_modules::<Mode>(context, &module_bytes)?;
        let runtime_id = current_package.move_package().original_package_id();
        substitute_package_id(&mut modules, runtime_id)?;

        // Upgraded packages share their predecessor's runtime ID but get a new storage ID.
        let storage_id = context.ctx.tx_context.fresh_id();

        let dependencies = fetch_packages(context, &dep_ids)?;
        let package = context.upgrade_package(
            storage_id,
            current_package.move_package(),
            &modules,
            dependencies.iter().map(|p| p.move_package()),
        )?;

        let (mut new_context, package) =
            publish_and_verify_modules(context, runtime_id, package, &modules)?;

        check_compatibility(
            &new_context,
            current_package.move_package(),
            &modules,
            upgrade_ticket.policy,
        )?;

        // We have successfully verified the modules, we can write the package to the context now.
        new_context.write_package(package);

        debug_assert_eq!(upgrade_receipt_type.abilities, AbilitySet::EMPTY);
        Ok(vec![Value::Raw(
            RawValueType::Loaded {
                ty: upgrade_receipt_type,
                used_in_non_entry_move_call: false,
            },
            bcs::to_bytes(&UpgradeReceipt::new(upgrade_ticket, storage_id)).unwrap(),
        )])
    }

    fn check_compatibility(
        context: &LinkedContext,
        existing_package: &MovePackage,
        upgrading_modules: &[CompiledModule],
        policy: u8,
    ) -> Result<(), ExecutionError> {
        // Make sure this is a known upgrade policy.
        let Ok(policy) = UpgradePolicy::try_from(policy) else {
            return Err(ExecutionError::from_kind(
                ExecutionErrorKind::PackageUpgradeError {
                    upgrade_error: PackageUpgradeError::UnknownUpgradePolicy { policy },
                },
            ));
        };

        let binary_config = to_binary_config(context.ctx.protocol_config);
        let Ok(current_normalized) = existing_package.normalize(&binary_config) else {
            invariant_violation!("Tried to normalize modules in existing package but failed")
        };

        let existing_modules_len = current_normalized.len();
        let upgrading_modules_len = upgrading_modules.len();
        let disallow_new_modules = context
            .ctx
            .protocol_config
            .disallow_new_modules_in_deps_only_packages()
            && policy as u8 == UpgradePolicy::DEP_ONLY;

        if disallow_new_modules && existing_modules_len != upgrading_modules_len {
            return Err(ExecutionError::new_with_source(
                ExecutionErrorKind::PackageUpgradeError {
                    upgrade_error: PackageUpgradeError::IncompatibleUpgrade,
                },
                format!(
                    "Existing package has {existing_modules_len} modules, but new package has \
                     {upgrading_modules_len}. Adding or removing a module to a deps only package is not allowed."
                ),
            ));
        }

        let mut new_normalized = normalize_deserialized_modules(upgrading_modules.iter());
        for (name, cur_module) in current_normalized {
            let Some(new_module) = new_normalized.remove(&name) else {
                return Err(ExecutionError::new_with_source(
                    ExecutionErrorKind::PackageUpgradeError {
                        upgrade_error: PackageUpgradeError::IncompatibleUpgrade,
                    },
                    format!("Existing module {name} not found in next version of package"),
                ));
            };

            check_module_compatibility(&policy, &cur_module, &new_module)?;
        }

        // If we disallow new modules double check that there are no modules left in `new_normalized`.
        debug_assert!(!disallow_new_modules || new_normalized.is_empty());

        Ok(())
    }

    fn check_module_compatibility(
        policy: &UpgradePolicy,
        cur_module: &normalized::Module,
        new_module: &normalized::Module,
    ) -> Result<(), ExecutionError> {
        match policy {
            UpgradePolicy::Additive => InclusionCheck::Subset.check(cur_module, new_module),
            UpgradePolicy::DepOnly => InclusionCheck::Equal.check(cur_module, new_module),
            UpgradePolicy::Compatible => {
                let compatibility = Compatibility::upgrade_check();

                compatibility.check(cur_module, new_module)
            }
        }
        .map_err(|e| {
            ExecutionError::new_with_source(
                ExecutionErrorKind::PackageUpgradeError {
                    upgrade_error: PackageUpgradeError::IncompatibleUpgrade,
                },
                e,
            )
        })
    }

    fn fetch_package(
        context: &LinkedContext<'_, '_, '_, '_>,
        package_id: &ObjectID,
    ) -> Result<PackageObject, ExecutionError> {
        let mut fetched_packages = fetch_packages(context, vec![package_id])?;
        assert_invariant!(
            fetched_packages.len() == 1,
            "Number of fetched packages must match the number of package object IDs if successful."
        );
        match fetched_packages.pop() {
            Some(pkg) => Ok(pkg),
            None => invariant_violation!(
                "We should always fetch a package for each object or return a dependency error."
            ),
        }
    }

    fn fetch_packages<'ctx, 'vm, 'state, 'a>(
        context: &'ctx LinkedContext<'ctx, 'vm, 'state, 'a>,
        package_ids: impl IntoIterator<Item = &'ctx ObjectID>,
    ) -> Result<Vec<PackageObject>, ExecutionError> {
        let package_ids: BTreeSet<_> = package_ids.into_iter().collect();
        match get_package_objects(&context.ctx.state_view, package_ids) {
            Err(e) => Err(ExecutionError::new_with_source(
                ExecutionErrorKind::PublishUpgradeMissingDependency,
                e,
            )),
            Ok(Err(missing_deps)) => {
                let msg = format!(
                    "Missing dependencies: {}",
                    missing_deps
                        .into_iter()
                        .map(|dep| format!("{}", dep))
                        .collect::<Vec<_>>()
                        .join(", ")
                );
                Err(ExecutionError::new_with_source(
                    ExecutionErrorKind::PublishUpgradeMissingDependency,
                    msg,
                ))
            }
            Ok(Ok(pkgs)) => Ok(pkgs),
        }
    }

    /***************************************************************************************************
     * Move execution
     **************************************************************************************************/

    fn vm_move_call(
        context: &mut LinkedContext<'_, '_, '_, '_>,
        module_id: &ModuleId,
        function: &IdentStr,
        type_arguments: Vec<Type>,
        tx_context_kind: TxContextKind,
        mut serialized_arguments: Vec<Vec<u8>>,
        trace_builder_opt: &mut Option<MoveTraceBuilder>,
    ) -> Result<SerializedReturnValues, ExecutionError> {
        match tx_context_kind {
            TxContextKind::None => (),
            TxContextKind::Mutable | TxContextKind::Immutable => {
<<<<<<< HEAD
                serialized_arguments.push(context.ctx.tx_context.to_vec());
=======
                serialized_arguments.push(context.tx_context.to_bcs_legacy_context());
>>>>>>> d6d37897
            }
        }
        // script visibility checked manually for entry points
        let mut result = context
            .execute_function_bypass_visibility(
                module_id,
                function,
                type_arguments,
                serialized_arguments,
                trace_builder_opt,
            )
            .map_err(|e| context.convert_vm_error(e))?;

        // When this function is used during publishing, it
        // may be executed several times, with objects being
        // created in the Move VM in each Move call. In such
        // case, we need to update TxContext value so that it
        // reflects what happened each time we call into the
        // Move VM (e.g. to account for the number of created
        // objects).
        if tx_context_kind == TxContextKind::Mutable {
            let Some((_, ctx_bytes, _)) = result.mutable_reference_outputs.pop() else {
                invariant_violation!("Missing TxContext in reference outputs");
            };
            let updated_ctx: MoveLegacyTxContext = bcs::from_bytes(&ctx_bytes).map_err(|e| {
                ExecutionError::invariant_violation(format!(
                    "Unable to deserialize TxContext bytes. {e}"
                ))
            })?;
            context.ctx.tx_context.update_state(updated_ctx)?;
        }
        Ok(result)
    }

    #[allow(clippy::extra_unused_type_parameters)]
    fn deserialize_modules<Mode: ExecutionMode>(
        context: &mut LinkedContext<'_, '_, '_, '_>,
        module_bytes: &[Vec<u8>],
    ) -> Result<Vec<CompiledModule>, ExecutionError> {
        let binary_config = to_binary_config(context.ctx.protocol_config);
        let modules = module_bytes
            .iter()
            .map(|b| {
                CompiledModule::deserialize_with_config(b, &binary_config)
                    .map_err(|e| e.finish(Location::Undefined))
            })
            .collect::<VMResult<Vec<CompiledModule>>>()
            .map_err(|e| context.convert_vm_error(e))?;

        assert_invariant!(
            !modules.is_empty(),
            "input checker ensures package is not empty"
        );

        Ok(modules)
    }

    fn publish_and_verify_modules<'ctx, 'vm, 'state, 'a, 'outer_context>(
        context: &'outer_context mut LinkedContext<'ctx, 'vm, 'state, 'a>,
        runtime_id: ObjectID,
        pkg: MovePackage,
        modules: &[CompiledModule],
    ) -> Result<(LinkedContext<'outer_context, 'vm, 'state, 'a>, MovePackage), ExecutionError> {
        let signing_config = context
            .ctx
            .protocol_config
            .verifier_config(/* signing_limits */ None)
            .clone();
        let (new_vm_instance, pkg) =
            context.publish_module_bundle(AccountAddress::from(runtime_id), pkg)?;
        // run the Sui verifier
        for module in modules {
            // Run Sui bytecode verifier, which runs some additional checks that assume the Move
            // bytecode verifier has passed.
            sui_verifier::verifier::sui_verify_module_unmetered(
                module,
                &BTreeMap::new(),
                &signing_config,
            )?;
        }
        Ok((new_vm_instance, pkg))
    }

    fn init_modules<Mode: ExecutionMode>(
        context: &mut LinkedContext<'_, '_, '_, '_>,
        argument_updates: &mut Mode::ArgumentUpdates,
        modules: &[CompiledModule],
        trace_builder_opt: &mut Option<MoveTraceBuilder>,
    ) -> Result<(), ExecutionError> {
        let modules_to_init = modules.iter().filter_map(|module| {
            for fdef in &module.function_defs {
                let fhandle = module.function_handle_at(fdef.function);
                let fname = module.identifier_at(fhandle.name);
                if fname == INIT_FN_NAME {
                    return Some(module.self_id());
                }
            }
            None
        });

        for module_id in modules_to_init {
            let return_values = execute_move_call::<Mode>(
                context,
                argument_updates,
                // `init` is currently only called on packages when they are published for the
                // first time, meaning their runtime and storage IDs match. If this were to change
                // for some reason, then we would need to perform relocation here.
                &module_id,
                &module_id,
                INIT_FN_NAME,
                vec![],
                vec![],
                /* is_init */ true,
                trace_builder_opt,
            )?;

            assert_invariant!(
                return_values.is_empty(),
                "init should not have return values"
            )
        }

        Ok(())
    }

    /***************************************************************************************************
     * Move signatures
     **************************************************************************************************/

    /// Helper marking what function we are invoking
    #[derive(PartialEq, Eq, Clone, Copy)]
    enum FunctionKind {
        PrivateEntry,
        PublicEntry,
        NonEntry,
        Init,
    }

    /// Used to remember type information about a type when resolving the signature
    enum ValueKind {
        Object {
            type_: MoveObjectType,
            has_public_transfer: bool,
        },
        Raw(Type, AbilitySet),
    }

    struct LoadedFunctionInfo {
        /// The kind of the function, e.g. public or private or init
        kind: FunctionKind,
        /// The signature information of the function
        loaded_information: LoadedFunctionInformation,
        /// Object or type information for the return values
        return_value_kinds: Vec<ValueKind>,
    }

    /// Checks that the function to be called is either
    /// - an entry function
    /// - a public function that does not return references
    /// - module init (only internal usage)
    fn check_visibility_and_signature<Mode: ExecutionMode>(
        context: &mut LinkedContext<'_, '_, '_, '_>,
        runtime_module_id: &ModuleId,
        function: &IdentStr,
        type_arguments: &[Type],
        from_init: bool,
    ) -> Result<LoadedFunctionInfo, ExecutionError> {
        let result = context.load_function(runtime_module_id, function, type_arguments);
        if from_init {
            assert_invariant!(
                result.is_ok(),
                "The modules init should be able to be loaded",
            );
        }
        let loaded_information = result.map_err(|e| context.convert_vm_error(e))?;

        // entry on init is now banned, so ban invoking it
        if !from_init && function == INIT_FN_NAME && context.ctx.protocol_config.ban_entry_init() {
            return Err(ExecutionError::new_with_source(
                ExecutionErrorKind::NonEntryFunctionInvoked,
                "Cannot call 'init'",
            ));
        }

        let function_kind = match (loaded_information.visibility, loaded_information.is_entry) {
            (Visibility::Private | Visibility::Friend, true) => FunctionKind::PrivateEntry,
            (Visibility::Public, true) => FunctionKind::PublicEntry,
            (Visibility::Public, false) => FunctionKind::NonEntry,
            (Visibility::Private, false) if from_init => {
                assert_invariant!(
                    function == INIT_FN_NAME,
                    "module init specified non-init function"
                );
                FunctionKind::Init
            }
            (Visibility::Private | Visibility::Friend, false)
                if Mode::allow_arbitrary_function_calls() =>
            {
                FunctionKind::NonEntry
            }
            (Visibility::Private | Visibility::Friend, false) => {
                return Err(ExecutionError::new_with_source(
                    ExecutionErrorKind::NonEntryFunctionInvoked,
                    "Can only call `entry` or `public` functions",
                ));
            }
        };
        let loaded_information = subst_signature(loaded_information, type_arguments)
            .map_err(|e| context.convert_vm_error(e))?;
        let return_value_kinds = match function_kind {
            FunctionKind::Init => {
                assert_invariant!(
                    loaded_information.return_.is_empty(),
                    "init functions must have no return values"
                );
                vec![]
            }
            FunctionKind::PrivateEntry | FunctionKind::PublicEntry | FunctionKind::NonEntry => {
                check_non_entry_signature::<Mode>(
                    context,
                    runtime_module_id,
                    function,
                    &loaded_information,
                )?
            }
        };
        check_private_generics(context, runtime_module_id, function, type_arguments)?;
        Ok(LoadedFunctionInfo {
            kind: function_kind,
            loaded_information,
            return_value_kinds,
        })
    }

    /// substitutes the type arguments into the parameter and return types
    fn subst_signature(
        signature: LoadedFunctionInformation,
        type_arguments: &[Type],
    ) -> VMResult<LoadedFunctionInformation> {
        let LoadedFunctionInformation {
            parameters,
            return_,
            is_entry,
            is_native,
            visibility,
            index,
            instruction_count,
        } = signature;
        let parameters = parameters
            .into_iter()
            .map(|ty| ty.subst(type_arguments))
            .collect::<PartialVMResult<Vec<_>>>()
            .map_err(|err| err.finish(Location::Undefined))?;
        let return_ = return_
            .into_iter()
            .map(|ty| ty.subst(type_arguments))
            .collect::<PartialVMResult<Vec<_>>>()
            .map_err(|err| err.finish(Location::Undefined))?;
        Ok(LoadedFunctionInformation {
            parameters,
            return_,
            is_entry,
            is_native,
            visibility,
            index,
            instruction_count,
        })
    }

    /// Checks that the non-entry function does not return references. And marks the return values
    /// as object or non-object return values
    fn check_non_entry_signature<Mode: ExecutionMode>(
        context: &mut LinkedContext<'_, '_, '_, '_>,
        _module_id: &ModuleId,
        _function: &IdentStr,
        signature: &LoadedFunctionInformation,
    ) -> Result<Vec<ValueKind>, ExecutionError> {
        signature
            .return_
            .iter()
            .enumerate()
            .map(|(idx, return_type)| {
                let return_type = match return_type {
                    // for dev-inspect, just dereference the value
                    Type::Reference(inner) | Type::MutableReference(inner)
                        if Mode::allow_arbitrary_values() =>
                    {
                        inner
                    }
                    Type::Reference(_) | Type::MutableReference(_) => {
                        return Err(ExecutionError::from_kind(
                            ExecutionErrorKind::InvalidPublicFunctionReturnType { idx: idx as u16 },
                        ))
                    }
                    t => t,
                };
                let abilities = context
                    .vm_instance
                    .type_abilities(return_type)
                    .map_err(|e| context.convert_vm_error(e))?;
                Ok(match return_type {
                    Type::MutableReference(_) | Type::Reference(_) => unreachable!(),
                    Type::TyParam(_) => {
                        invariant_violation!("TyParam should have been substituted")
                    }
                    Type::Datatype(_) | Type::DatatypeInstantiation(_) if abilities.has_key() => {
                        let type_tag = context
                            .vm_instance
                            .type_tag_for_type_defining_ids(return_type)
                            .map_err(|e| context.convert_vm_error(e))?;
                        let TypeTag::Struct(struct_tag) = type_tag else {
                            invariant_violation!("Struct type make a non struct type tag")
                        };
                        ValueKind::Object {
                            type_: MoveObjectType::from(*struct_tag),
                            has_public_transfer: abilities.has_store(),
                        }
                    }
                    Type::Datatype(_)
                    | Type::DatatypeInstantiation(_)
                    | Type::Bool
                    | Type::U8
                    | Type::U64
                    | Type::U128
                    | Type::Address
                    | Type::Signer
                    | Type::Vector(_)
                    | Type::U16
                    | Type::U32
                    | Type::U256 => ValueKind::Raw(return_type.clone(), abilities),
                })
            })
            .collect()
    }

    fn check_private_generics(
        _context: &mut LinkedContext,
        module_id: &ModuleId,
        function: &IdentStr,
        _type_arguments: &[Type],
    ) -> Result<(), ExecutionError> {
        let module_ident = (module_id.address(), module_id.name());
        if module_ident == (&SUI_FRAMEWORK_ADDRESS, EVENT_MODULE) {
            return Err(ExecutionError::new_with_source(
                ExecutionErrorKind::NonEntryFunctionInvoked,
                format!("Cannot directly call functions in sui::{}", EVENT_MODULE),
            ));
        }

        if module_ident == (&SUI_FRAMEWORK_ADDRESS, TRANSFER_MODULE)
            && PRIVATE_TRANSFER_FUNCTIONS.contains(&function)
        {
            let msg = format!(
                "Cannot directly call sui::{m}::{f}. \
                Use the public variant instead, sui::{m}::public_{f}",
                m = TRANSFER_MODULE,
                f = function
            );
            return Err(ExecutionError::new_with_source(
                ExecutionErrorKind::NonEntryFunctionInvoked,
                msg,
            ));
        }

        Ok(())
    }

    type ArgInfo = (
        TxContextKind,
        /* mut ref */
        Vec<(LocalIndex, ValueKind)>,
        Vec<Vec<u8>>,
    );

    /// Serializes the arguments into BCS values for Move. Performs the necessary type checking for
    /// each value
    fn build_move_args<Mode: ExecutionMode>(
        context: &mut LinkedContext<'_, '_, '_, '_>,
        module_id: &ModuleId,
        function: &IdentStr,
        function_kind: FunctionKind,
        signature: &LoadedFunctionInformation,
        args: &[Argument],
    ) -> Result<ArgInfo, ExecutionError> {
        // check the arity
        let parameters = &signature.parameters;
        let tx_ctx_kind = match parameters.last() {
            Some(t) => is_tx_context(context, t)?,
            None => TxContextKind::None,
        };
        // an init function can have one or two arguments, with the last one always being of type
        // &mut TxContext and the additional (first) one representing a one time witness type (see
        // one_time_witness verifier pass for additional explanation)
        let has_one_time_witness = function_kind == FunctionKind::Init && parameters.len() == 2;
        let has_tx_context = tx_ctx_kind != TxContextKind::None;
        let num_args = args.len() + (has_one_time_witness as usize) + (has_tx_context as usize);
        if num_args != parameters.len() {
            return Err(ExecutionError::new_with_source(
                ExecutionErrorKind::ArityMismatch,
                format!(
                    "Expected {:?} argument{} calling function '{}', but found {:?}",
                    parameters.len(),
                    if parameters.len() == 1 { "" } else { "s" },
                    function,
                    num_args
                ),
            ));
        }

        // check the types and remember which are by mutable ref
        let mut by_mut_ref = vec![];
        let mut serialized_args = Vec::with_capacity(num_args);
        let command_kind = CommandKind::MoveCall {
            package: (*module_id.address()).into(),
            module: module_id.name(),
            function,
        };
        // an init function can have one or two arguments, with the last one always being of type
        // &mut TxContext and the additional (first) one representing a one time witness type (see
        // one_time_witness verifier pass for additional explanation)
        if has_one_time_witness {
            // one time witness type is a struct with a single bool filed which in bcs is encoded as
            // 0x01
            let bcs_true_value = bcs::to_bytes(&true).unwrap();
            serialized_args.push(bcs_true_value)
        }
        for ((idx, arg), param_ty) in args.iter().copied().enumerate().zip(parameters) {
            let (value, non_ref_param_ty): (Value, ExecutionType) = match param_ty {
                Type::MutableReference(inner) => {
                    let value = context.borrow_arg_mut(idx, arg)?;
                    let object_info = if let Value::Object(ObjectValue {
                        type_,
                        has_public_transfer,
                        ..
                    }) = &value
                    {
                        let TypeTag::Struct(struct_tag) = &type_.type_ else {
                            invariant_violation!("Struct type make a non struct type tag")
                        };
                        let type_ = MoveObjectType::from((**struct_tag).clone());
                        ValueKind::Object {
                            type_,
                            has_public_transfer: *has_public_transfer,
                        }
                    } else {
                        let abilities = context
                            .vm_instance
                            .type_abilities(inner)
                            .map_err(|e| context.convert_vm_error(e))?;
                        ValueKind::Raw((**inner).clone(), abilities)
                    };
                    by_mut_ref.push((idx as LocalIndex, object_info));
                    let exec_ty = context
                        .execution_type_for_runtime_type(inner)
                        .map_err(|e| context.convert_vm_error(e))?;
                    (value, exec_ty)
                }
                Type::Reference(inner) => (
                    context.borrow_arg(idx, arg, param_ty)?,
                    context
                        .execution_type_for_runtime_type(inner)
                        .map_err(|e| context.convert_vm_error(e))?,
                ),
                t => {
                    let value = context.by_value_arg(command_kind, idx, arg)?;
                    let exec_ty = context
                        .execution_type_for_runtime_type(t)
                        .map_err(|e| context.convert_vm_error(e))?;
                    (value, exec_ty)
                }
            };
            if matches!(
                function_kind,
                FunctionKind::PrivateEntry | FunctionKind::Init
            ) && value.was_used_in_non_entry_move_call()
            {
                return Err(command_argument_error(
                    CommandArgumentError::InvalidArgumentToPrivateEntryFunction,
                    idx,
                ));
            }
            check_param_type::<Mode>(context, idx, &value, &non_ref_param_ty)?;
            let bytes = {
                let mut v = vec![];
                value.write_bcs_bytes(&mut v);
                v
            };
            serialized_args.push(bytes);
        }
        Ok((tx_ctx_kind, by_mut_ref, serialized_args))
    }

    /// checks that the value is compatible with the specified type
    fn check_param_type<Mode: ExecutionMode>(
        context: &mut LinkedContext<'_, '_, '_, '_>,
        idx: usize,
        value: &Value,
        param_ty: &ExecutionType,
    ) -> Result<(), ExecutionError> {
        match value {
            // For dev-spect, allow any BCS bytes. This does mean internal invariants for types can
            // be violated (like for string or Option)
            Value::Raw(RawValueType::Any, _) if Mode::allow_arbitrary_values() => return Ok(()),
            // Any means this was just some bytes passed in as an argument (as opposed to being
            // generated from a Move function). Meaning we only allow "primitive" values
            // and might need to run validation in addition to the BCS layout
            Value::Raw(RawValueType::Any, bytes) => {
                let Some(layout) = primitive_serialization_layout(context, &param_ty.type_)? else {
                    let msg = format!(
                        "Non-primitive argument at index {}. If it is an object, it must be \
                        populated by an object",
                        idx,
                    );
                    return Err(ExecutionError::new_with_source(
                        ExecutionErrorKind::command_argument_error(
                            CommandArgumentError::InvalidUsageOfPureArg,
                            idx as u16,
                        ),
                        msg,
                    ));
                };
                bcs_argument_validate(bytes, idx as u16, layout)?;
                return Ok(());
            }
            Value::Raw(RawValueType::Loaded { ty, .. }, _) => {
                assert_invariant!(
                    Mode::allow_arbitrary_values() || !ty.abilities.has_key(),
                    "Raw value should never be an object"
                );
                if ty != param_ty {
                    return Err(command_argument_error(
                        CommandArgumentError::TypeMismatch,
                        idx,
                    ));
                }
            }
            Value::Object(obj) => {
                let ty = &obj.type_;
                if ty != param_ty {
                    return Err(command_argument_error(
                        CommandArgumentError::TypeMismatch,
                        idx,
                    ));
                }
            }
            Value::Receiving(_, _, assigned_type) => {
                // If the type has been fixed, make sure the types match up
                if let Some(assigned_type) = assigned_type {
                    if assigned_type != param_ty {
                        return Err(command_argument_error(
                            CommandArgumentError::TypeMismatch,
                            idx,
                        ));
                    }
                }

                // Now make sure the param type is a struct instantiation of the receiving struct
                let TypeTag::Struct(inner) = &param_ty.type_ else {
                    return Err(command_argument_error(
                        CommandArgumentError::TypeMismatch,
                        idx,
                    ));
                };
                let resolved_struct = (
                    &inner.address,
                    inner.module.as_ident_str(),
                    inner.name.as_ident_str(),
                );
                if resolved_struct != RESOLVED_RECEIVING_STRUCT || inner.type_params.len() != 1 {
                    return Err(command_argument_error(
                        CommandArgumentError::TypeMismatch,
                        idx,
                    ));
                }
            }
        }
        Ok(())
    }

    fn to_identifier(
        context: &mut LinkedContext<'_, '_, '_, '_>,
        ident: String,
    ) -> Result<Identifier, ExecutionError> {
        if context.ctx.protocol_config.validate_identifier_inputs() {
            Identifier::new(ident).map_err(|e| {
                ExecutionError::new_with_source(
                    ExecutionErrorKind::VMInvariantViolation,
                    e.to_string(),
                )
            })
        } else {
            // SAFETY: Preserving existing behaviour for identifier deserialization.
            Ok(unsafe { Identifier::new_unchecked(ident) })
        }
    }

    // Convert a type input which may refer to a type by multiple different IDs (defining, or
    // package ID) and convert it to a TypeTag that only uses defining IDs.
    // The `context` is used to resolve the type input to a type tag and this is fine as we have
    // built the `linked_context` based in part on these type inputs.
    fn to_type_tag(
        context: &mut LinkedContext<'_, '_, '_, '_>,
        type_input: TypeInput,
    ) -> Result<TypeTag, ExecutionError> {
        fn into_type_tag(
            context: &mut LinkedContext<'_, '_, '_, '_>,
            type_input: TypeInput,
        ) -> Result<TypeTag, ExecutionError> {
            use TypeInput as I;
            use TypeTag as T;
            Ok(match type_input {
                I::Bool => T::Bool,
                I::U8 => T::U8,
                I::U16 => T::U16,
                I::U32 => T::U32,
                I::U64 => T::U64,
                I::U128 => T::U128,
                I::U256 => T::U256,
                I::Address => T::Address,
                I::Signer => T::Signer,
                I::Vector(t) => T::Vector(Box::new(into_type_tag(context, *t)?)),
                I::Struct(s) => {
                    let StructInput {
                        address,
                        module,
                        name,
                        type_params,
                    } = *s;
                    let definining_id = context
                        .linkage
                        .resolve_type_to_defining_id(
                            context.ctx.linkage_analyzer.resolver(),
                            address.into(),
                            module.clone(),
                            name.clone(),
                        )
                        .ok_or_else(|| {
                            ExecutionError::new_with_source(
                                ExecutionErrorKind::TypeArgumentError {
                                    argument_idx: 0,
                                    kind: TypeArgumentError::TypeNotFound,
                                },
                                format!(
                                    "Unable to resolve type input: {address}::{module}::{name}"
                                ),
                            )
                        })?;
                    let type_params = type_params
                        .into_iter()
                        .map(|t| into_type_tag(context, t))
                        .collect::<Result<_, _>>()?;
                    T::Struct(Box::new(StructTag {
                        address,
                        module: Identifier::new(module).map_err(|e| {
                            ExecutionError::new_with_source(
                                ExecutionErrorKind::VMInvariantViolation,
                                e.to_string(),
                            )
                        })?,
                        name: Identifier::new(name).map_err(|e| {
                            ExecutionError::new_with_source(
                                ExecutionErrorKind::VMInvariantViolation,
                                e.to_string(),
                            )
                        })?,
                        type_params,
                    }))
                }
            })
        }
        // TODO(vm-rewrite): simplify this when we remove this protocol-gate check as this will be
        // in an execution version greater than when this was turned on.
        if context.ctx.protocol_config.validate_identifier_inputs() {
            into_type_tag(context, type_input)
        } else {
            // SAFETY: Preserving existing behaviour for identifier deserialization within type
            // tags and inputs.
            Ok(unsafe { type_input.into_type_tag_unchecked() })
        }
    }

    fn load_type_input(
        linked_context: &mut LinkedContext<'_, '_, '_, '_>,
        type_input: TypeInput,
        idx: usize,
    ) -> Result<ExecutionType, ExecutionError> {
        let tag = to_type_tag(linked_context, type_input)?;
        linked_context
            .load_type(&tag)
            .map_err(|e| linked_context.convert_type_argument_error(idx, e))
    }

    // Returns Some(kind) if the type is a reference to the TxnContext. kind being Mutable with
    // a MutableReference, and Immutable otherwise.
    // Returns None for all other types
    pub fn is_tx_context(
        context: &mut LinkedContext<'_, '_, '_, '_>,
        t: &Type,
    ) -> Result<TxContextKind, ExecutionError> {
        let (is_mut, inner) = match t {
            Type::MutableReference(inner) => (true, inner),
            Type::Reference(inner) => (false, inner),
            _ => return Ok(TxContextKind::None),
        };
        let ty_tag = context
            .execution_type_for_runtime_type(inner)
            .map_err(|e| context.convert_vm_error(e))?;
        let TypeTag::Struct(struct_tag) = ty_tag.type_ else {
            return Ok(TxContextKind::None);
        };
        let (module_addr, module_name, struct_name) = (
            &struct_tag.address,
            struct_tag.module.as_ident_str(),
            struct_tag.name.as_ident_str(),
        );
        let is_tx_context_type = module_addr == &SUI_FRAMEWORK_ADDRESS
            && module_name == TX_CONTEXT_MODULE_NAME
            && struct_name == TX_CONTEXT_STRUCT_NAME;
        Ok(if is_tx_context_type {
            if is_mut {
                TxContextKind::Mutable
            } else {
                TxContextKind::Immutable
            }
        } else {
            TxContextKind::None
        })
    }

    /// Returns Some(layout) iff it is a primitive, an ID, a String, or an option/vector of a valid type
    fn primitive_serialization_layout(
        context: &mut LinkedContext<'_, '_, '_, '_>,
        param_ty: &TypeTag,
    ) -> Result<Option<PrimitiveArgumentLayout>, ExecutionError> {
        Ok(match param_ty {
            TypeTag::Signer => return Ok(None),
            TypeTag::Bool => Some(PrimitiveArgumentLayout::Bool),
            TypeTag::U8 => Some(PrimitiveArgumentLayout::U8),
            TypeTag::U16 => Some(PrimitiveArgumentLayout::U16),
            TypeTag::U32 => Some(PrimitiveArgumentLayout::U32),
            TypeTag::U64 => Some(PrimitiveArgumentLayout::U64),
            TypeTag::U128 => Some(PrimitiveArgumentLayout::U128),
            TypeTag::U256 => Some(PrimitiveArgumentLayout::U256),
            TypeTag::Address => Some(PrimitiveArgumentLayout::Address),

            TypeTag::Vector(inner) => {
                let info_opt = primitive_serialization_layout(context, inner)?;
                info_opt.map(|layout| PrimitiveArgumentLayout::Vector(Box::new(layout)))
            }
            TypeTag::Struct(struct_tag) => {
                let resolved_struct = (
                    &struct_tag.address,
                    struct_tag.module.as_ident_str(),
                    struct_tag.name.as_ident_str(),
                );
                let targs = &struct_tag.type_params;
                // is option of a string
                if resolved_struct == RESOLVED_STD_OPTION && targs.len() == 1 {
                    let info_opt = primitive_serialization_layout(context, &targs[0])?;
                    info_opt.map(|layout| PrimitiveArgumentLayout::Option(Box::new(layout)))
                } else if targs.is_empty() {
                    if resolved_struct == RESOLVED_SUI_ID {
                        Some(PrimitiveArgumentLayout::Address)
                    } else if resolved_struct == RESOLVED_ASCII_STR {
                        Some(PrimitiveArgumentLayout::Ascii)
                    } else if resolved_struct == RESOLVED_UTF8_STR {
                        Some(PrimitiveArgumentLayout::UTF8)
                    } else {
                        None
                    }
                } else {
                    None
                }
            }
        })
    }

    /***************************************************************************************************
     * Special serialization formats
     **************************************************************************************************/

    /// Special enum for values that need additional validation, in other words
    /// There is validation to do on top of the BCS layout. Currently only needed for
    /// strings
    #[derive(Debug)]
    pub enum PrimitiveArgumentLayout {
        /// An option
        Option(Box<PrimitiveArgumentLayout>),
        /// A vector
        Vector(Box<PrimitiveArgumentLayout>),
        /// An ASCII encoded string
        Ascii,
        /// A UTF8 encoded string
        UTF8,
        // needed for Option validation
        Bool,
        U8,
        U16,
        U32,
        U64,
        U128,
        U256,
        Address,
    }

    impl PrimitiveArgumentLayout {
        /// returns true iff all BCS compatible bytes are actually values for this type.
        /// For example, this function returns false for Option and Strings since they need additional
        /// validation.
        pub fn bcs_only(&self) -> bool {
            match self {
                // have additional restrictions past BCS
                PrimitiveArgumentLayout::Option(_)
                | PrimitiveArgumentLayout::Ascii
                | PrimitiveArgumentLayout::UTF8 => false,
                // Move primitives are BCS compatible and do not need additional validation
                PrimitiveArgumentLayout::Bool
                | PrimitiveArgumentLayout::U8
                | PrimitiveArgumentLayout::U16
                | PrimitiveArgumentLayout::U32
                | PrimitiveArgumentLayout::U64
                | PrimitiveArgumentLayout::U128
                | PrimitiveArgumentLayout::U256
                | PrimitiveArgumentLayout::Address => true,
                // vector only needs validation if it's inner type does
                PrimitiveArgumentLayout::Vector(inner) => inner.bcs_only(),
            }
        }
    }

    /// Checks the bytes against the `SpecialArgumentLayout` using `bcs`. It does not actually generate
    /// the deserialized value, only walks the bytes. While not necessary if the layout does not contain
    /// special arguments (e.g. Option or String) we check the BCS bytes for predictability
    pub fn bcs_argument_validate(
        bytes: &[u8],
        idx: u16,
        layout: PrimitiveArgumentLayout,
    ) -> Result<(), ExecutionError> {
        bcs::from_bytes_seed(&layout, bytes).map_err(|_| {
            ExecutionError::new_with_source(
                ExecutionErrorKind::command_argument_error(
                    CommandArgumentError::InvalidBCSBytes,
                    idx,
                ),
                format!("Function expects {layout} but provided argument's value does not match",),
            )
        })
    }

    impl<'d> serde::de::DeserializeSeed<'d> for &PrimitiveArgumentLayout {
        type Value = ();
        fn deserialize<D: serde::de::Deserializer<'d>>(
            self,
            deserializer: D,
        ) -> Result<Self::Value, D::Error> {
            use serde::de::Error;
            match self {
                PrimitiveArgumentLayout::Ascii => {
                    let s: &str = serde::Deserialize::deserialize(deserializer)?;
                    if !s.is_ascii() {
                        Err(D::Error::custom("not an ascii string"))
                    } else {
                        Ok(())
                    }
                }
                PrimitiveArgumentLayout::UTF8 => {
                    deserializer.deserialize_string(serde::de::IgnoredAny)?;
                    Ok(())
                }
                PrimitiveArgumentLayout::Option(layout) => {
                    deserializer.deserialize_option(OptionElementVisitor(layout))
                }
                PrimitiveArgumentLayout::Vector(layout) => {
                    deserializer.deserialize_seq(VectorElementVisitor(layout))
                }
                // primitive move value cases, which are hit to make sure the correct number of bytes
                // are removed for elements of an option/vector
                PrimitiveArgumentLayout::Bool => {
                    deserializer.deserialize_bool(serde::de::IgnoredAny)?;
                    Ok(())
                }
                PrimitiveArgumentLayout::U8 => {
                    deserializer.deserialize_u8(serde::de::IgnoredAny)?;
                    Ok(())
                }
                PrimitiveArgumentLayout::U16 => {
                    deserializer.deserialize_u16(serde::de::IgnoredAny)?;
                    Ok(())
                }
                PrimitiveArgumentLayout::U32 => {
                    deserializer.deserialize_u32(serde::de::IgnoredAny)?;
                    Ok(())
                }
                PrimitiveArgumentLayout::U64 => {
                    deserializer.deserialize_u64(serde::de::IgnoredAny)?;
                    Ok(())
                }
                PrimitiveArgumentLayout::U128 => {
                    deserializer.deserialize_u128(serde::de::IgnoredAny)?;
                    Ok(())
                }
                PrimitiveArgumentLayout::U256 => {
                    U256::deserialize(deserializer)?;
                    Ok(())
                }
                PrimitiveArgumentLayout::Address => {
                    SuiAddress::deserialize(deserializer)?;
                    Ok(())
                }
            }
        }
    }

    struct VectorElementVisitor<'a>(&'a PrimitiveArgumentLayout);

    impl<'d, 'a> serde::de::Visitor<'d> for VectorElementVisitor<'a> {
        type Value = ();

        fn expecting(&self, formatter: &mut fmt::Formatter<'_>) -> fmt::Result {
            formatter.write_str("Vector")
        }

        fn visit_seq<A>(self, mut seq: A) -> Result<Self::Value, A::Error>
        where
            A: serde::de::SeqAccess<'d>,
        {
            while seq.next_element_seed(self.0)?.is_some() {}
            Ok(())
        }
    }

    struct OptionElementVisitor<'a>(&'a PrimitiveArgumentLayout);

    impl<'d, 'a> serde::de::Visitor<'d> for OptionElementVisitor<'a> {
        type Value = ();

        fn expecting(&self, formatter: &mut fmt::Formatter<'_>) -> fmt::Result {
            formatter.write_str("Option")
        }

        fn visit_none<E>(self) -> Result<Self::Value, E>
        where
            E: serde::de::Error,
        {
            Ok(())
        }

        fn visit_some<D>(self, deserializer: D) -> Result<Self::Value, D::Error>
        where
            D: serde::Deserializer<'d>,
        {
            self.0.deserialize(deserializer)
        }
    }

    impl fmt::Display for PrimitiveArgumentLayout {
        fn fmt(&self, f: &mut fmt::Formatter<'_>) -> fmt::Result {
            match self {
                PrimitiveArgumentLayout::Vector(inner) => {
                    write!(f, "vector<{inner}>")
                }
                PrimitiveArgumentLayout::Option(inner) => {
                    write!(f, "std::option::Option<{inner}>")
                }
                PrimitiveArgumentLayout::Ascii => {
                    write!(f, "std::{}::{}", RESOLVED_ASCII_STR.1, RESOLVED_ASCII_STR.2)
                }
                PrimitiveArgumentLayout::UTF8 => {
                    write!(f, "std::{}::{}", RESOLVED_UTF8_STR.1, RESOLVED_UTF8_STR.2)
                }
                PrimitiveArgumentLayout::Bool => write!(f, "bool"),
                PrimitiveArgumentLayout::U8 => write!(f, "u8"),
                PrimitiveArgumentLayout::U16 => write!(f, "u16"),
                PrimitiveArgumentLayout::U32 => write!(f, "u32"),
                PrimitiveArgumentLayout::U64 => write!(f, "u64"),
                PrimitiveArgumentLayout::U128 => write!(f, "u128"),
                PrimitiveArgumentLayout::U256 => write!(f, "u256"),
                PrimitiveArgumentLayout::Address => write!(f, "address"),
            }
        }
    }
}<|MERGE_RESOLUTION|>--- conflicted
+++ resolved
@@ -25,20 +25,12 @@
         language_storage::{ModuleId, TypeTag},
         u256::U256,
     };
-<<<<<<< HEAD
+    use move_trace_format::format::MoveTraceBuilder;
     use move_vm_runtime::execution::vm::LoadedFunctionInformation;
     use move_vm_runtime::execution::{Type, TypeSubst};
     use move_vm_runtime::natives::extensions::NativeContextMut;
     use move_vm_runtime::runtime::MoveRuntime;
     use move_vm_runtime::shared::serialization::SerializedReturnValues;
-=======
-    use move_trace_format::format::MoveTraceBuilder;
-    use move_vm_runtime::{
-        move_vm::MoveVM,
-        session::{LoadedFunctionInstantiation, SerializedReturnValues},
-    };
-    use move_vm_types::loaded_data::runtime_types::{CachedDatatype, Type};
->>>>>>> d6d37897
     use serde::{de::DeserializeSeed, Deserialize};
     use std::time::Instant;
     use std::{
@@ -115,7 +107,7 @@
         timings: &mut Vec<ExecutionTiming>,
         protocol_config: &ProtocolConfig,
         metrics: Arc<LimitsMetrics>,
-        vm: &MoveVM,
+        vm: &MoveRuntime,
         state_view: &mut dyn ExecutionState,
         tx_context: &mut TxContext,
         gas_charger: &mut GasCharger,
@@ -138,7 +130,6 @@
         // execute commands
         let mut mode_results = Mode::empty_results();
         for (idx, command) in commands.into_iter().enumerate() {
-<<<<<<< HEAD
             // Compute linkage to be used for the command.
             let linkage = context
                 .linkage_analyzer
@@ -158,21 +149,18 @@
                 .with_command_index(idx)
             })?;
 
-            if let Err(err) =
-                execute_command::<Mode>(&mut linked_context, &mut mode_results, command)
-            {
+            let start = Instant::now();
+            if let Err(err) = execute_command::<Mode>(
+                &mut linked_context,
+                &mut mode_results,
+                command,
+                trace_builder_opt,
+            ) {
                 drop(linked_context);
                 let object_runtime: &NativeContextMut<ObjectRuntime> =
                     context
                         .native_extensions
                         .get::<NativeContextMut<ObjectRuntime>>();
-=======
-            let start = Instant::now();
-            if let Err(err) =
-                execute_command::<Mode>(&mut context, &mut mode_results, command, trace_builder_opt)
-            {
-                let object_runtime: &ObjectRuntime = context.object_runtime();
->>>>>>> d6d37897
                 // We still need to record the loaded child objects for replay
                 let loaded_runtime_objects = object_runtime.borrow().loaded_runtime_objects();
                 // we do not save the wrapped objects since on error, they should not be modified
@@ -223,31 +211,11 @@
                         "input checker ensures if args are empty, there is a type specified"
                     );
                 };
-<<<<<<< HEAD
                 let elem_ty = load_type_input(linked_context, tag, 0)?;
                 let ty = ExecutionType {
                     type_: TypeTag::Vector(Box::new(elem_ty.type_)),
                     abilities: vector_abilites(elem_ty.abilities),
                 };
-=======
-
-                let tag = to_type_tag(context, tag)?;
-
-                let elem_ty = context.load_type(&tag).map_err(|e| {
-                    if context.protocol_config.convert_type_argument_error() {
-                        context.convert_type_argument_error(0, e)
-                    } else {
-                        context.convert_vm_error(e)
-                    }
-                })?;
-
-                let ty = Type::Vector(Box::new(elem_ty));
-                let abilities = context
-                    .vm
-                    .get_runtime()
-                    .get_type_abilities(&ty)
-                    .map_err(|e| context.convert_vm_error(e))?;
->>>>>>> d6d37897
                 // BCS layout for any empty vector should be the same
                 let bytes = bcs::to_bytes::<Vec<u8>>(&vec![]).unwrap();
                 vec![Value::Raw(
@@ -263,21 +231,7 @@
                 leb128::write::unsigned(&mut res, args.len() as u64).unwrap();
                 let mut arg_iter = args.into_iter().enumerate();
                 let (mut used_in_non_entry_move_call, elem_ty) = match tag_opt {
-<<<<<<< HEAD
                     Some(tag) => (false, load_type_input(linked_context, tag, 0)?),
-=======
-                    Some(tag) => {
-                        let tag = to_type_tag(context, tag)?;
-                        let elem_ty = context.load_type(&tag).map_err(|e| {
-                            if context.protocol_config.convert_type_argument_error() {
-                                context.convert_type_argument_error(0, e)
-                            } else {
-                                context.convert_vm_error(e)
-                            }
-                        })?;
-                        (false, elem_ty)
-                    }
->>>>>>> d6d37897
                     // If no tag specified, it _must_ be an object
                     None => {
                         // empty args covered above
@@ -341,15 +295,9 @@
                     .into_iter()
                     .map(|amount_arg| {
                         let amount: u64 =
-<<<<<<< HEAD
                             linked_context.by_value_arg(CommandKind::SplitCoins, 1, amount_arg)?;
                         let new_coin_id = linked_context.fresh_id()?;
-                        let new_coin = coin.split(amount, UID::new(new_coin_id))?;
-=======
-                            context.by_value_arg(CommandKind::SplitCoins, 1, amount_arg)?;
-                        let new_coin_id = context.fresh_id()?;
                         let new_coin = coin.split(amount, new_coin_id)?;
->>>>>>> d6d37897
                         let coin_type = obj.type_.clone();
                         // safe because we are propagating the coin type, and relying on the internal
                         // invariant that coin values have a coin type
@@ -406,65 +354,18 @@
                 )?;
                 vec![]
             }
-<<<<<<< HEAD
             Command::MoveCall(move_call) => execute_move_call_command::<Mode>(
                 linked_context,
                 &mut argument_updates,
                 *move_call,
+                trace_builder_opt,
             )?,
             Command::Publish(modules, dep_ids) => execute_move_publish::<Mode>(
                 linked_context,
                 &mut argument_updates,
                 modules,
                 dep_ids,
-=======
-            Command::MoveCall(move_call) => {
-                let ProgrammableMoveCall {
-                    package,
-                    module,
-                    function,
-                    type_arguments,
-                    arguments,
-                } = *move_call;
-
-                let module = to_identifier(context, module)?;
-                let function = to_identifier(context, function)?;
-
-                // Convert type arguments to `Type`s
-                let mut loaded_type_arguments = Vec::with_capacity(type_arguments.len());
-                for (ix, type_arg) in type_arguments.into_iter().enumerate() {
-                    let type_arg = to_type_tag(context, type_arg)?;
-                    let ty = context
-                        .load_type(&type_arg)
-                        .map_err(|e| context.convert_type_argument_error(ix, e))?;
-                    loaded_type_arguments.push(ty);
-                }
-
-                let original_address = context.set_link_context(package)?;
-                let storage_id = ModuleId::new(*package, module.clone());
-                let runtime_id = ModuleId::new(original_address, module);
-                let return_values = execute_move_call::<Mode>(
-                    context,
-                    &mut argument_updates,
-                    &storage_id,
-                    &runtime_id,
-                    &function,
-                    loaded_type_arguments,
-                    arguments,
-                    /* is_init */ false,
-                    trace_builder_opt,
-                );
-
-                context.linkage_view.reset_linkage();
-                return_values?
-            }
-            Command::Publish(modules, dep_ids) => execute_move_publish::<Mode>(
-                context,
-                &mut argument_updates,
-                modules,
-                dep_ids,
                 trace_builder_opt,
->>>>>>> d6d37897
             )?,
             Command::Upgrade(modules, dep_ids, current_package_id, upgrade_ticket) => {
                 execute_move_upgrade::<Mode>(
@@ -491,6 +392,7 @@
         context: &mut LinkedContext<'_, '_, '_, '_>,
         argument_updates: &mut Mode::ArgumentUpdates,
         move_call: ProgrammableMoveCall,
+        trace_builder_opt: &mut Option<MoveTraceBuilder>,
     ) -> Result<Vec<Value>, ExecutionError> {
         let ProgrammableMoveCall {
             package,
@@ -530,6 +432,7 @@
             loaded_type_arguments,
             arguments,
             /* is_init */ false,
+            trace_builder_opt,
         )
     }
 
@@ -720,28 +623,18 @@
         // Here we optimistically push the package that is being published/upgraded
         // and if there is an error of any kind (verification or module init) we
         // remove it.
-<<<<<<< HEAD
         // context.write_package(package);
         let (mut new_context, package) =
             publish_and_verify_modules(context, runtime_id, package, &modules)?;
-        init_modules::<Mode>(&mut new_context, argument_updates, &modules)?;
+        init_modules::<Mode>(
+            &mut new_context,
+            argument_updates,
+            &modules,
+            trace_builder_opt,
+        )?;
         // If we have successfully published and initialized the modules, we can write the package
         // to the context.
         new_context.write_package(package);
-=======
-        // The call to `pop_last_package` later is fine because we cannot re-enter and
-        // the last package we pushed is the one we are verifying and running the init from
-        context.linkage_view.set_linkage(&package)?;
-        context.write_package(package);
-        let res = publish_and_verify_modules(context, runtime_id, &modules).and_then(|_| {
-            init_modules::<Mode>(context, argument_updates, &modules, trace_builder_opt)
-        });
-        context.linkage_view.reset_linkage();
-        if res.is_err() {
-            context.pop_package();
-        }
-        res?;
->>>>>>> d6d37897
 
         let values = if Mode::packages_are_predefined() {
             // no upgrade cap for genesis modules
@@ -1009,11 +902,7 @@
         match tx_context_kind {
             TxContextKind::None => (),
             TxContextKind::Mutable | TxContextKind::Immutable => {
-<<<<<<< HEAD
-                serialized_arguments.push(context.ctx.tx_context.to_vec());
-=======
-                serialized_arguments.push(context.tx_context.to_bcs_legacy_context());
->>>>>>> d6d37897
+                serialized_arguments.push(context.ctx.tx_context.to_bcs_legacy_context());
             }
         }
         // script visibility checked manually for entry points
