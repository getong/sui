--- conflicted
+++ resolved
@@ -36,22 +36,12 @@
         identifier::IdentStr,
         language_storage::{ModuleId, StructTag, TypeTag},
     };
-<<<<<<< HEAD
+    use move_trace_format::format::MoveTraceBuilder;
     use move_vm_runtime::execution::vm::{LoadedFunctionInformation, MoveVM};
     use move_vm_runtime::execution::Type;
     use move_vm_runtime::natives::extensions::{NativeContextExtensions, NativeContextMut};
     use move_vm_runtime::runtime::MoveRuntime;
     use move_vm_runtime::shared::serialization::SerializedReturnValues;
-=======
-    use move_trace_format::format::MoveTraceBuilder;
-    use move_vm_runtime::native_extensions::NativeContextExtensions;
-    use move_vm_runtime::{
-        move_vm::MoveVM,
-        session::{LoadedFunctionInstantiation, SerializedReturnValues},
-    };
-    use move_vm_types::data_store::DataStore;
-    use move_vm_types::loaded_data::runtime_types::Type;
->>>>>>> d6d37897
     use sui_move_natives::object_runtime::{
         self, get_all_uids, max_event_error, LoadedRuntimeObject, ObjectRuntime, RuntimeResults,
     };
@@ -570,6 +560,7 @@
             function_name: &IdentStr,
             ty_args: Vec<Type>,
             args: Vec<impl Borrow<[u8]>>,
+            tracer: &mut Option<MoveTraceBuilder>,
         ) -> VMResult<SerializedReturnValues> {
             let gas_status = self.ctx.gas_charger.move_gas_status_mut();
             self.vm_instance.execute_function_bypass_visibility(
@@ -578,6 +569,7 @@
                 ty_args,
                 args,
                 gas_status,
+                tracer.as_mut(),
             )
         }
 
@@ -1165,302 +1157,6 @@
                 user_events,
             }))
         }
-<<<<<<< HEAD
-=======
-
-        /// Convert a VM Error to an execution one
-        pub fn convert_vm_error(&self, error: VMError) -> ExecutionError {
-            crate::error::convert_vm_error(
-                error,
-                self.vm,
-                &self.linkage_view,
-                self.protocol_config.resolve_abort_locations_to_package_id(),
-            )
-        }
-
-        /// Special case errors for type arguments to Move functions
-        pub fn convert_type_argument_error(&self, idx: usize, error: VMError) -> ExecutionError {
-            use move_core_types::vm_status::StatusCode;
-            use sui_types::execution_status::TypeArgumentError;
-            match error.major_status() {
-                StatusCode::NUMBER_OF_TYPE_ARGUMENTS_MISMATCH => {
-                    ExecutionErrorKind::TypeArityMismatch.into()
-                }
-                StatusCode::TYPE_RESOLUTION_FAILURE => ExecutionErrorKind::TypeArgumentError {
-                    argument_idx: idx as TypeParameterIndex,
-                    kind: TypeArgumentError::TypeNotFound,
-                }
-                .into(),
-                StatusCode::CONSTRAINT_NOT_SATISFIED => ExecutionErrorKind::TypeArgumentError {
-                    argument_idx: idx as TypeParameterIndex,
-                    kind: TypeArgumentError::ConstraintNotSatisfied,
-                }
-                .into(),
-                _ => self.convert_vm_error(error),
-            }
-        }
-
-        /// Returns true if the value at the argument's location is borrowed, mutably or immutably
-        fn arg_is_borrowed(&self, arg: &Argument) -> bool {
-            self.borrowed.contains_key(arg)
-        }
-
-        /// Returns true if the value at the argument's location is mutably borrowed
-        fn arg_is_mut_borrowed(&self, arg: &Argument) -> bool {
-            matches!(self.borrowed.get(arg), Some(/* mut */ true))
-        }
-
-        /// Internal helper to borrow the value for an argument and update the most recent usage
-        fn borrow_mut(
-            &mut self,
-            arg: Argument,
-            usage: UsageKind,
-        ) -> Result<(Option<&InputObjectMetadata>, &mut Option<Value>), CommandArgumentError>
-        {
-            self.borrow_mut_impl(arg, Some(usage))
-        }
-
-        /// Internal helper to borrow the value for an argument
-        /// Updates the most recent usage if specified
-        fn borrow_mut_impl(
-            &mut self,
-            arg: Argument,
-            update_last_usage: Option<UsageKind>,
-        ) -> Result<(Option<&InputObjectMetadata>, &mut Option<Value>), CommandArgumentError>
-        {
-            let (metadata, result_value) = match arg {
-                Argument::GasCoin => (self.gas.object_metadata.as_ref(), &mut self.gas.inner),
-                Argument::Input(i) => {
-                    let Some(input_value) = self.inputs.get_mut(i as usize) else {
-                        return Err(CommandArgumentError::IndexOutOfBounds { idx: i });
-                    };
-                    (input_value.object_metadata.as_ref(), &mut input_value.inner)
-                }
-                Argument::Result(i) => {
-                    let Some(command_result) = self.results.get_mut(i as usize) else {
-                        return Err(CommandArgumentError::IndexOutOfBounds { idx: i });
-                    };
-                    if command_result.len() != 1 {
-                        return Err(CommandArgumentError::InvalidResultArity { result_idx: i });
-                    }
-                    (None, &mut command_result[0])
-                }
-                Argument::NestedResult(i, j) => {
-                    let Some(command_result) = self.results.get_mut(i as usize) else {
-                        return Err(CommandArgumentError::IndexOutOfBounds { idx: i });
-                    };
-                    let Some(result_value) = command_result.get_mut(j as usize) else {
-                        return Err(CommandArgumentError::SecondaryIndexOutOfBounds {
-                            result_idx: i,
-                            secondary_idx: j,
-                        });
-                    };
-                    (None, result_value)
-                }
-            };
-            if let Some(usage) = update_last_usage {
-                result_value.last_usage_kind = Some(usage);
-            }
-            Ok((metadata, &mut result_value.value))
-        }
-
-        pub(crate) fn execute_function_bypass_visibility(
-            &mut self,
-            module: &ModuleId,
-            function_name: &IdentStr,
-            ty_args: Vec<Type>,
-            args: Vec<impl Borrow<[u8]>>,
-            tracer: &mut Option<MoveTraceBuilder>,
-        ) -> VMResult<SerializedReturnValues> {
-            let gas_status = self.gas_charger.move_gas_status_mut();
-            let mut data_store = SuiDataStore::new(&self.linkage_view, &self.new_packages);
-            self.vm.get_runtime().execute_function_bypass_visibility(
-                module,
-                function_name,
-                ty_args,
-                args,
-                &mut data_store,
-                gas_status,
-                &mut self.native_extensions,
-                tracer.as_mut(),
-            )
-        }
-
-        pub(crate) fn load_function(
-            &mut self,
-            module_id: &ModuleId,
-            function_name: &IdentStr,
-            type_arguments: &[Type],
-        ) -> VMResult<LoadedFunctionInstantiation> {
-            let mut data_store = SuiDataStore::new(&self.linkage_view, &self.new_packages);
-            self.vm.get_runtime().load_function(
-                module_id,
-                function_name,
-                type_arguments,
-                &mut data_store,
-            )
-        }
-
-        pub(crate) fn make_object_value(
-            &mut self,
-            type_: MoveObjectType,
-            has_public_transfer: bool,
-            used_in_non_entry_move_call: bool,
-            contents: &[u8],
-        ) -> Result<ObjectValue, ExecutionError> {
-            make_object_value(
-                self.protocol_config,
-                self.vm,
-                &mut self.linkage_view,
-                &self.new_packages,
-                type_,
-                has_public_transfer,
-                used_in_non_entry_move_call,
-                contents,
-            )
-        }
-
-        pub fn publish_module_bundle(
-            &mut self,
-            modules: Vec<Vec<u8>>,
-            sender: AccountAddress,
-        ) -> VMResult<()> {
-            // TODO: publish_module_bundle() currently doesn't charge gas.
-            // Do we want to charge there?
-            let mut data_store = SuiDataStore::new(&self.linkage_view, &self.new_packages);
-            self.vm.get_runtime().publish_module_bundle(
-                modules,
-                sender,
-                &mut data_store,
-                self.gas_charger.move_gas_status_mut(),
-            )
-        }
-    }
-
-    impl<'vm, 'state, 'a> TypeTagResolver for ExecutionContext<'vm, 'state, 'a> {
-        fn get_type_tag(&self, type_: &Type) -> Result<TypeTag, ExecutionError> {
-            self.vm
-                .get_runtime()
-                .get_type_tag(type_)
-                .map_err(|e| self.convert_vm_error(e))
-        }
-    }
-
-    /// Fetch the package at `package_id` with a view to using it as a link context.  Produces an error
-    /// if the object at that ID does not exist, or is not a package.
-    fn package_for_linkage(
-        linkage_view: &LinkageView,
-        package_id: ObjectID,
-    ) -> VMResult<PackageObject> {
-        use move_binary_format::errors::PartialVMError;
-        use move_core_types::vm_status::StatusCode;
-
-        match linkage_view.get_package_object(&package_id) {
-            Ok(Some(package)) => Ok(package),
-            Ok(None) => Err(PartialVMError::new(StatusCode::LINKER_ERROR)
-                .with_message(format!("Cannot find link context {package_id} in store"))
-                .finish(Location::Undefined)),
-            Err(err) => Err(PartialVMError::new(StatusCode::LINKER_ERROR)
-                .with_message(format!(
-                    "Error loading link context {package_id} from store: {err}"
-                ))
-                .finish(Location::Undefined)),
-        }
-    }
-
-    pub fn load_type_from_struct(
-        vm: &MoveVM,
-        linkage_view: &mut LinkageView,
-        new_packages: &[MovePackage],
-        struct_tag: &StructTag,
-    ) -> VMResult<Type> {
-        fn verification_error<T>(code: StatusCode) -> VMResult<T> {
-            Err(PartialVMError::new(code).finish(Location::Undefined))
-        }
-
-        let StructTag {
-            address,
-            module,
-            name,
-            type_params,
-        } = struct_tag;
-
-        // Load the package that the struct is defined in, in storage
-        let defining_id = ObjectID::from_address(*address);
-        let package = package_for_linkage(linkage_view, defining_id)?;
-
-        // Set the defining package as the link context while loading the
-        // struct
-        let original_address = linkage_view
-            .set_linkage(package.move_package())
-            .map_err(|e| {
-                PartialVMError::new(StatusCode::UNKNOWN_INVARIANT_VIOLATION_ERROR)
-                    .with_message(e.to_string())
-                    .finish(Location::Undefined)
-            })?;
-
-        let runtime_id = ModuleId::new(original_address, module.clone());
-        let data_store = SuiDataStore::new(linkage_view, new_packages);
-        let res = vm.get_runtime().load_type(&runtime_id, name, &data_store);
-        linkage_view.reset_linkage();
-        let (idx, struct_type) = res?;
-
-        // Recursively load type parameters, if necessary
-        let type_param_constraints = struct_type.type_param_constraints();
-        if type_param_constraints.len() != type_params.len() {
-            return verification_error(StatusCode::NUMBER_OF_TYPE_ARGUMENTS_MISMATCH);
-        }
-
-        if type_params.is_empty() {
-            Ok(Type::Datatype(idx))
-        } else {
-            let loaded_type_params = type_params
-                .iter()
-                .map(|type_param| load_type(vm, linkage_view, new_packages, type_param))
-                .collect::<VMResult<Vec<_>>>()?;
-
-            // Verify that the type parameter constraints on the struct are met
-            for (constraint, param) in type_param_constraints.zip(&loaded_type_params) {
-                let abilities = vm.get_runtime().get_type_abilities(param)?;
-                if !constraint.is_subset(abilities) {
-                    return verification_error(StatusCode::CONSTRAINT_NOT_SATISFIED);
-                }
-            }
-
-            Ok(Type::DatatypeInstantiation(Box::new((
-                idx,
-                loaded_type_params,
-            ))))
-        }
-    }
-
-    /// Load `type_tag` to get a `Type` in the provided `session`.  `session`'s linkage context may be
-    /// reset after this operation, because during the operation, it may change when loading a struct.
-    pub fn load_type(
-        vm: &MoveVM,
-        linkage_view: &mut LinkageView,
-        new_packages: &[MovePackage],
-        type_tag: &TypeTag,
-    ) -> VMResult<Type> {
-        Ok(match type_tag {
-            TypeTag::Bool => Type::Bool,
-            TypeTag::U8 => Type::U8,
-            TypeTag::U16 => Type::U16,
-            TypeTag::U32 => Type::U32,
-            TypeTag::U64 => Type::U64,
-            TypeTag::U128 => Type::U128,
-            TypeTag::U256 => Type::U256,
-            TypeTag::Address => Type::Address,
-            TypeTag::Signer => Type::Signer,
-
-            TypeTag::Vector(inner) => {
-                Type::Vector(Box::new(load_type(vm, linkage_view, new_packages, inner)?))
-            }
-            TypeTag::Struct(struct_tag) => {
-                return load_type_from_struct(vm, linkage_view, new_packages, struct_tag)
-            }
-        })
->>>>>>> d6d37897
     }
 
     pub(crate) fn make_object_value(
