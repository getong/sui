processed 6 tasks

task 0, lines 1-8:
//# print-bytecode
// Move bytecode v6
module 6.m {
<<<<<<< HEAD



=======
>>>>>>> 32626772

entry foo() {
B0:
	0: Ret
}

}


task 1, lines 10-18:
//# print-bytecode
// Move bytecode v6
module 7.m {
<<<<<<< HEAD



=======
>>>>>>> 32626772

entry foo() {
B0:
	0: Ret
}

}


task 2, lines 20-26:
//# print-bytecode
// Move bytecode v6
module 8.m {
<<<<<<< HEAD



=======
>>>>>>> 32626772

entry foo() {
B0:
	0: Ret
}

}


task 3, lines 28-35:
//# print-bytecode
// Move bytecode v6
module 9.m {
<<<<<<< HEAD



=======
>>>>>>> 32626772

entry foo() {
B0:
	0: Ret
}

}


task 4, lines 37-46:
//# print-bytecode
Error: ParserError: Invalid Token: invalid token kind for statement Slash

task 5, lines 48-58:
//# print-bytecode
// Move bytecode v6
module b.m {
<<<<<<< HEAD



=======
>>>>>>> 32626772

entry foo() {
B0:
	0: Ret
}

}
<|MERGE_RESOLUTION|>--- conflicted
+++ resolved
@@ -4,12 +4,6 @@
 //# print-bytecode
 // Move bytecode v6
 module 6.m {
-<<<<<<< HEAD
-
-
-
-=======
->>>>>>> 32626772
 
 entry foo() {
 B0:
@@ -23,12 +17,6 @@
 //# print-bytecode
 // Move bytecode v6
 module 7.m {
-<<<<<<< HEAD
-
-
-
-=======
->>>>>>> 32626772
 
 entry foo() {
 B0:
@@ -42,12 +30,6 @@
 //# print-bytecode
 // Move bytecode v6
 module 8.m {
-<<<<<<< HEAD
-
-
-
-=======
->>>>>>> 32626772
 
 entry foo() {
 B0:
@@ -61,12 +43,6 @@
 //# print-bytecode
 // Move bytecode v6
 module 9.m {
-<<<<<<< HEAD
-
-
-
-=======
->>>>>>> 32626772
 
 entry foo() {
 B0:
@@ -84,12 +60,6 @@
 //# print-bytecode
 // Move bytecode v6
 module b.m {
-<<<<<<< HEAD
-
-
-
-=======
->>>>>>> 32626772
 
 entry foo() {
 B0:
