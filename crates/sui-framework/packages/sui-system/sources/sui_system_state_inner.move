// Copyright (c) Mysten Labs, Inc.
// SPDX-License-Identifier: Apache-2.0

module sui_system::sui_system_state_inner;

use sui::balance::{Self, Balance};
use sui::coin::Coin;
use sui_system::staking_pool::{StakedSui, FungibleStakedSui};
use sui::sui::SUI;
use sui_system::validator::{Self, Validator};
use sui_system::validator_set::{Self, ValidatorSet};
use sui_system::validator_cap::{UnverifiedValidatorOperationCap, ValidatorOperationCap};
use sui_system::stake_subsidy::StakeSubsidy;
use sui_system::storage_fund::{Self, StorageFund};
use sui_system::staking_pool::PoolTokenExchangeRate;
use sui::vec_map::{Self, VecMap};
use sui::vec_set::{Self, VecSet};
use sui::event;
use sui::table::Table;
use sui::bag::Bag;
use sui::bag;

// same as in validator_set
const ACTIVE_VALIDATOR_ONLY: u8 = 1;
const ACTIVE_OR_PENDING_VALIDATOR: u8 = 2;
const ANY_VALIDATOR: u8 = 3;

const SYSTEM_STATE_VERSION_V1: u64 = 1;

const EXTRA_FIELD_EXECUTION_TIME_ESTIMATES_KEY: u64 = 0;

/// A list of system config parameters.
public struct SystemParameters has store {
    /// The duration of an epoch, in milliseconds.
    epoch_duration_ms: u64,

    /// The starting epoch in which stake subsidies start being paid out
    stake_subsidy_start_epoch: u64,

<<<<<<< HEAD
    /// Deprecated.
=======
>>>>>>> 7c3c3fb8
    /// Maximum number of active validators at any moment.
    /// We do not allow the number of validators in any epoch to go above this.
    max_validator_count: u64,

<<<<<<< HEAD
    /// Deprecated.
    /// Lower-bound on the amount of stake required to become a validator.
    min_validator_joining_stake: u64,

    // Deprecated.
=======
    /// Lower-bound on the amount of stake required to become a validator.
    min_validator_joining_stake: u64,

>>>>>>> 7c3c3fb8
    /// Validators with stake amount below `validator_low_stake_threshold` are considered to
    /// have low stake and will be escorted out of the validator set after being below this
    /// threshold for more than `validator_low_stake_grace_period` number of epochs.
    validator_low_stake_threshold: u64,

<<<<<<< HEAD
    /// Deprecated.
=======
>>>>>>> 7c3c3fb8
    /// Validators with stake below `validator_very_low_stake_threshold` will be removed
    /// immediately at epoch change, no grace period.
    validator_very_low_stake_threshold: u64,

    /// A validator can have stake below `validator_low_stake_threshold`
    /// for this many epochs before being kicked out.
    validator_low_stake_grace_period: u64,

    /// Any extra fields that's not defined statically.
    extra_fields: Bag,
}

/// Added min_validator_count.
public struct SystemParametersV2 has store {
    /// The duration of an epoch, in milliseconds.
    epoch_duration_ms: u64,

    /// The starting epoch in which stake subsidies start being paid out
    stake_subsidy_start_epoch: u64,

    /// Minimum number of active validators at any moment.
    min_validator_count: u64,

<<<<<<< HEAD
    /// Deprecated.
=======
>>>>>>> 7c3c3fb8
    /// Maximum number of active validators at any moment.
    /// We do not allow the number of validators in any epoch to go above this.
    max_validator_count: u64,

<<<<<<< HEAD
    /// Deprecated.
    /// Lower-bound on the amount of stake required to become a validator.
    min_validator_joining_stake: u64,

    /// Deprecated.
=======
    /// Lower-bound on the amount of stake required to become a validator.
    min_validator_joining_stake: u64,

>>>>>>> 7c3c3fb8
    /// Validators with stake amount below `validator_low_stake_threshold` are considered to
    /// have low stake and will be escorted out of the validator set after being below this
    /// threshold for more than `validator_low_stake_grace_period` number of epochs.
    validator_low_stake_threshold: u64,

<<<<<<< HEAD
    /// Deprecated.
=======
>>>>>>> 7c3c3fb8
    /// Validators with stake below `validator_very_low_stake_threshold` will be removed
    /// immediately at epoch change, no grace period.
    validator_very_low_stake_threshold: u64,

    /// A validator can have stake below `validator_low_stake_threshold`
    /// for this many epochs before being kicked out.
    validator_low_stake_grace_period: u64,

    /// Any extra fields that's not defined statically.
    extra_fields: Bag,
}

/// The top-level object containing all information of the Sui system.
public struct SuiSystemStateInner has store {
    /// The current epoch ID, starting from 0.
    epoch: u64,
    /// The current protocol version, starting from 1.
    protocol_version: u64,
    /// The current version of the system state data structure type.
    /// This is always the same as SuiSystemState.version. Keeping a copy here so that
    /// we know what version it is by inspecting SuiSystemStateInner as well.
    system_state_version: u64,
    /// Contains all information about the validators.
    validators: ValidatorSet,
    /// The storage fund.
    storage_fund: StorageFund,
    /// A list of system config parameters.
    parameters: SystemParameters,
    /// The reference gas price for the current epoch.
    reference_gas_price: u64,
    /// A map storing the records of validator reporting each other.
    /// There is an entry in the map for each validator that has been reported
    /// at least once. The entry VecSet contains all the validators that reported
    /// them. If a validator has never been reported they don't have an entry in this map.
    /// This map persists across epoch: a peer continues being in a reported state until the
    /// reporter doesn't explicitly remove their report.
    /// Note that in case we want to support validator address change in future,
    /// the reports should be based on validator ids
    validator_report_records: VecMap<address, VecSet<address>>,
    /// Schedule of stake subsidies given out each epoch.
    stake_subsidy: StakeSubsidy,

    /// Whether the system is running in a downgraded safe mode due to a non-recoverable bug.
    /// This is set whenever we failed to execute advance_epoch, and ended up executing advance_epoch_safe_mode.
    /// It can be reset once we are able to successfully execute advance_epoch.
    /// The rest of the fields starting with `safe_mode_` are accumulated during safe mode
    /// when advance_epoch_safe_mode is executed. They will eventually be processed once we
    /// are out of safe mode.
    safe_mode: bool,
    safe_mode_storage_rewards: Balance<SUI>,
    safe_mode_computation_rewards: Balance<SUI>,
    safe_mode_storage_rebates: u64,
    safe_mode_non_refundable_storage_fee: u64,

    /// Unix timestamp of the current epoch start
    epoch_start_timestamp_ms: u64,
    /// Any extra fields that's not defined statically.
    extra_fields: Bag,
}

/// Uses SystemParametersV2 as the parameters.
public struct SuiSystemStateInnerV2 has store {
    /// The current epoch ID, starting from 0.
    epoch: u64,
    /// The current protocol version, starting from 1.
    protocol_version: u64,
    /// The current version of the system state data structure type.
    /// This is always the same as SuiSystemState.version. Keeping a copy here so that
    /// we know what version it is by inspecting SuiSystemStateInner as well.
    system_state_version: u64,
    /// Contains all information about the validators.
    validators: ValidatorSet,
    /// The storage fund.
    storage_fund: StorageFund,
    /// A list of system config parameters.
    parameters: SystemParametersV2,
    /// The reference gas price for the current epoch.
    reference_gas_price: u64,
    /// A map storing the records of validator reporting each other.
    /// There is an entry in the map for each validator that has been reported
    /// at least once. The entry VecSet contains all the validators that reported
    /// them. If a validator has never been reported they don't have an entry in this map.
    /// This map persists across epoch: a peer continues being in a reported state until the
    /// reporter doesn't explicitly remove their report.
    /// Note that in case we want to support validator address change in future,
    /// the reports should be based on validator ids
    validator_report_records: VecMap<address, VecSet<address>>,
    /// Schedule of stake subsidies given out each epoch.
    stake_subsidy: StakeSubsidy,

    /// Whether the system is running in a downgraded safe mode due to a non-recoverable bug.
    /// This is set whenever we failed to execute advance_epoch, and ended up executing advance_epoch_safe_mode.
    /// It can be reset once we are able to successfully execute advance_epoch.
    /// The rest of the fields starting with `safe_mode_` are accumulated during safe mode
    /// when advance_epoch_safe_mode is executed. They will eventually be processed once we
    /// are out of safe mode.
    safe_mode: bool,
    safe_mode_storage_rewards: Balance<SUI>,
    safe_mode_computation_rewards: Balance<SUI>,
    safe_mode_storage_rebates: u64,
    safe_mode_non_refundable_storage_fee: u64,

    /// Unix timestamp of the current epoch start
    epoch_start_timestamp_ms: u64,
    /// Any extra fields that's not defined statically.
    extra_fields: Bag,
}

/// Event containing system-level epoch information, emitted during
/// the epoch advancement transaction.
public struct SystemEpochInfoEvent has copy, drop {
    epoch: u64,
    protocol_version: u64,
    reference_gas_price: u64,
    total_stake: u64,
    storage_fund_reinvestment: u64,
    storage_charge: u64,
    storage_rebate: u64,
    storage_fund_balance: u64,
    stake_subsidy_amount: u64,
    total_gas_fees: u64,
    total_stake_rewards_distributed: u64,
    leftover_storage_fund_inflow: u64,
}

// Errors
const ENotValidator: u64 = 0;
const ELimitExceeded: u64 = 1;
#[allow(unused_const)]
const ENotSystemAddress: u64 = 2;
const ECannotReportOneself: u64 = 3;
const EReportRecordNotFound: u64 = 4;
const EBpsTooLarge: u64 = 5;
const ESafeModeGasNotProcessed: u64 = 7;
const EAdvancedToWrongEpoch: u64 = 8;

const BASIS_POINT_DENOMINATOR: u128 = 10000;

// ==== functions that can only be called by genesis ====

/// Create a new SuiSystemState object and make it shared.
/// This function will be called only once in genesis.
public(package) fun create(
    validators: vector<Validator>,
    initial_storage_fund: Balance<SUI>,
    protocol_version: u64,
    epoch_start_timestamp_ms: u64,
    parameters: SystemParameters,
    stake_subsidy: StakeSubsidy,
    ctx: &mut TxContext,
): SuiSystemStateInner {
    let validators = validator_set::new(validators, ctx);
    let reference_gas_price = validators.derive_reference_gas_price();
    // This type is fixed as it's created at genesis. It should not be updated during type upgrade.
    let system_state = SuiSystemStateInner {
        epoch: 0,
        protocol_version,
        system_state_version: genesis_system_state_version(),
        validators,
        storage_fund: storage_fund::new(initial_storage_fund),
        parameters,
        reference_gas_price,
        validator_report_records: vec_map::empty(),
        stake_subsidy,
        safe_mode: false,
        safe_mode_storage_rewards: balance::zero(),
        safe_mode_computation_rewards: balance::zero(),
        safe_mode_storage_rebates: 0,
        safe_mode_non_refundable_storage_fee: 0,
        epoch_start_timestamp_ms,
        extra_fields: bag::new(ctx),
    };
    system_state
}

public(package) fun create_system_parameters(
    epoch_duration_ms: u64,
    stake_subsidy_start_epoch: u64,

    // Validator committee parameters
    max_validator_count: u64,
    min_validator_joining_stake: u64,
    validator_low_stake_threshold: u64,
    validator_very_low_stake_threshold: u64,
    validator_low_stake_grace_period: u64,
    ctx: &mut TxContext,
): SystemParameters {
    SystemParameters {
        epoch_duration_ms,
        stake_subsidy_start_epoch,
        max_validator_count,
        min_validator_joining_stake,
        validator_low_stake_threshold,
        validator_very_low_stake_threshold,
        validator_low_stake_grace_period,
        extra_fields: bag::new(ctx),
    }
}

public(package) fun v1_to_v2(self: SuiSystemStateInner): SuiSystemStateInnerV2 {
    let SuiSystemStateInner {
        epoch,
        protocol_version,
        system_state_version: _,
        validators,
        storage_fund,
        parameters,
        reference_gas_price,
        validator_report_records,
        stake_subsidy,
        safe_mode,
        safe_mode_storage_rewards,
        safe_mode_computation_rewards,
        safe_mode_storage_rebates,
        safe_mode_non_refundable_storage_fee,
        epoch_start_timestamp_ms,
        extra_fields: state_extra_fields,
    } = self;
    let SystemParameters {
        epoch_duration_ms,
        stake_subsidy_start_epoch,
        max_validator_count,
        min_validator_joining_stake,
        validator_low_stake_threshold,
        validator_very_low_stake_threshold,
        validator_low_stake_grace_period,
        extra_fields: param_extra_fields,
    } = parameters;
    SuiSystemStateInnerV2 {
        epoch,
        protocol_version,
        system_state_version: 2,
        validators,
        storage_fund,
        parameters: SystemParametersV2 {
            epoch_duration_ms,
            stake_subsidy_start_epoch,
            min_validator_count: 4,
            max_validator_count,
            min_validator_joining_stake,
            validator_low_stake_threshold,
            validator_very_low_stake_threshold,
            validator_low_stake_grace_period,
            extra_fields: param_extra_fields,
        },
        reference_gas_price,
        validator_report_records,
        stake_subsidy,
        safe_mode,
        safe_mode_storage_rewards,
        safe_mode_computation_rewards,
        safe_mode_storage_rebates,
        safe_mode_non_refundable_storage_fee,
        epoch_start_timestamp_ms,
        extra_fields: state_extra_fields
    }
}

// ==== public(package) functions ====

/// Can be called by anyone who wishes to become a validator candidate and starts accruing delegated
/// stakes in their staking pool. Once they have at least `MIN_VALIDATOR_JOINING_STAKE` amount of stake they
/// can call `request_add_validator` to officially become an active validator at the next epoch.
/// Aborts if the caller is already a pending or active validator, or a validator candidate.
/// Note: `proof_of_possession` MUST be a valid signature using sui_address and protocol_pubkey_bytes.
/// To produce a valid PoP, run [fn test_proof_of_possession].
public(package) fun request_add_validator_candidate(
    self: &mut SuiSystemStateInnerV2,
    pubkey_bytes: vector<u8>,
    network_pubkey_bytes: vector<u8>,
    worker_pubkey_bytes: vector<u8>,
    proof_of_possession: vector<u8>,
    name: vector<u8>,
    description: vector<u8>,
    image_url: vector<u8>,
    project_url: vector<u8>,
    net_address: vector<u8>,
    p2p_address: vector<u8>,
    primary_address: vector<u8>,
    worker_address: vector<u8>,
    gas_price: u64,
    commission_rate: u64,
    ctx: &mut TxContext,
) {
    let validator = validator::new(
        ctx.sender(),
        pubkey_bytes,
        network_pubkey_bytes,
        worker_pubkey_bytes,
        proof_of_possession,
        name,
        description,
        image_url,
        project_url,
        net_address,
        p2p_address,
        primary_address,
        worker_address,
        gas_price,
        commission_rate,
        ctx
    );

    self.validators.request_add_validator_candidate(validator, ctx);
}

/// Called by a validator candidate to remove themselves from the candidacy. After this call
/// their staking pool becomes deactivate.
public(package) fun request_remove_validator_candidate(
    self: &mut SuiSystemStateInnerV2,
    ctx: &mut TxContext,
) {
    self.validators.request_remove_validator_candidate(ctx);
}

/// Called by a validator candidate to add themselves to the active validator set beginning next epoch.
/// Aborts if the validator is a duplicate with one of the pending or active validators, or if the amount of
/// stake the validator has doesn't meet the min threshold, or if the number of new validators for the next
/// epoch has already reached the maximum.
public(package) fun request_add_validator(
    self: &mut SuiSystemStateInnerV2,
    ctx: &TxContext,
) {
<<<<<<< HEAD
    self.validators.request_add_validator(ctx);
=======
    assert!(
        self.validators.next_epoch_validator_count() < self.parameters.max_validator_count,
        ELimitExceeded,
    );

    self.validators.request_add_validator(self.parameters.min_validator_joining_stake, ctx);
>>>>>>> 7c3c3fb8
}

/// A validator can call this function to request a removal in the next epoch.
/// We use the sender of `ctx` to look up the validator
/// (i.e. sender must match the sui_address in the validator).
/// At the end of the epoch, the `validator` object will be returned to the sui_address
/// of the validator.
public(package) fun request_remove_validator(
    self: &mut SuiSystemStateInnerV2,
    ctx: &TxContext,
) {
    // Only check min validator condition if the current number of validators satisfy the constraint.
    // This is so that if we somehow already are in a state where we have less than min validators, it no longer matters
    // and is ok to stay so. This is useful for a test setup.
    if (self.validators.active_validators().length() >= self.parameters.min_validator_count) {
        assert!(
            self.validators.next_epoch_validator_count() > self.parameters.min_validator_count,
            ELimitExceeded,
        );
    };

    self.validators.request_remove_validator(ctx)
}

/// A validator can call this function to submit a new gas price quote, to be
/// used for the reference gas price calculation at the end of the epoch.
public(package) fun request_set_gas_price(
    self: &mut SuiSystemStateInnerV2,
    cap: &UnverifiedValidatorOperationCap,
    new_gas_price: u64,
) {
    // Verify the represented address is an active or pending validator, and the capability is still valid.
    let verified_cap = self.validators.verify_cap(cap, ACTIVE_OR_PENDING_VALIDATOR);
    let validator = self.validators.get_validator_mut_with_verified_cap(&verified_cap, false /* include_candidate */);

    validator.request_set_gas_price(verified_cap, new_gas_price);
}

/// This function is used to set new gas price for candidate validators
public(package) fun set_candidate_validator_gas_price(
    self: &mut SuiSystemStateInnerV2,
    cap: &UnverifiedValidatorOperationCap,
    new_gas_price: u64,
) {
    // Verify the represented address is an active or pending validator, and the capability is still valid.
    let verified_cap = self.validators.verify_cap(cap, ANY_VALIDATOR);
    let candidate = self.validators.get_validator_mut_with_verified_cap(&verified_cap, true /* include_candidate */);
    candidate.set_candidate_gas_price(verified_cap, new_gas_price)
}

/// A validator can call this function to set a new commission rate, updated at the end of
/// the epoch.
public(package) fun request_set_commission_rate(
    self: &mut SuiSystemStateInnerV2,
    new_commission_rate: u64,
    ctx: &TxContext,
) {
    self.validators.request_set_commission_rate(
        new_commission_rate,
        ctx
    )
}

/// This function is used to set new commission rate for candidate validators
public(package) fun set_candidate_validator_commission_rate(
    self: &mut SuiSystemStateInnerV2,
    new_commission_rate: u64,
    ctx: &TxContext,
) {
    let candidate = self.validators.get_validator_mut_with_ctx_including_candidates(ctx);
    candidate.set_candidate_commission_rate(new_commission_rate)
}

/// Add stake to a validator's staking pool.
public(package) fun request_add_stake(
    self: &mut SuiSystemStateInnerV2,
    stake: Coin<SUI>,
    validator_address: address,
    ctx: &mut TxContext,
<<<<<<< HEAD
) : StakedSui {
=======
): StakedSui {
>>>>>>> 7c3c3fb8
    self.validators.request_add_stake(
        validator_address,
        stake.into_balance(),
        ctx,
    )
}

/// Add stake to a validator's staking pool using multiple coins.
public(package) fun request_add_stake_mul_coin(
    self: &mut SuiSystemStateInnerV2,
    stakes: vector<Coin<SUI>>,
    stake_amount: option::Option<u64>,
    validator_address: address,
    ctx: &mut TxContext,
<<<<<<< HEAD
) : StakedSui {
=======
): StakedSui {
>>>>>>> 7c3c3fb8
    let balance = extract_coin_balance(stakes, stake_amount, ctx);
    self.validators.request_add_stake(validator_address, balance, ctx)
}

/// Withdraw some portion of a stake from a validator's staking pool.
public(package) fun request_withdraw_stake(
    self: &mut SuiSystemStateInnerV2,
    staked_sui: StakedSui,
    ctx: &TxContext,
<<<<<<< HEAD
) : Balance<SUI> {
=======
): Balance<SUI> {
>>>>>>> 7c3c3fb8
    self.validators.request_withdraw_stake(staked_sui, ctx)
}

public(package) fun convert_to_fungible_staked_sui(
    self: &mut SuiSystemStateInnerV2,
    staked_sui: StakedSui,
    ctx: &mut TxContext,
<<<<<<< HEAD
) : FungibleStakedSui {
=======
): FungibleStakedSui {
>>>>>>> 7c3c3fb8
    self.validators.convert_to_fungible_staked_sui(staked_sui, ctx)
}

public(package) fun redeem_fungible_staked_sui(
    self: &mut SuiSystemStateInnerV2,
    fungible_staked_sui: FungibleStakedSui,
    ctx: &TxContext,
<<<<<<< HEAD
) : Balance<SUI> {
=======
): Balance<SUI> {
>>>>>>> 7c3c3fb8
    self.validators.redeem_fungible_staked_sui(fungible_staked_sui, ctx)
}

/// Report a validator as a bad or non-performant actor in the system.
/// Succeeds if all the following are satisfied:
/// 1. both the reporter in `cap` and the input `reportee_addr` are active validators.
/// 2. reporter and reportee not the same address.
/// 3. the cap object is still valid.
/// This function is idempotent.
public(package) fun report_validator(
    self: &mut SuiSystemStateInnerV2,
    cap: &UnverifiedValidatorOperationCap,
    reportee_addr: address,
) {
    // Reportee needs to be an active validator
    assert!(self.validators.is_active_validator_by_sui_address(reportee_addr), ENotValidator);
    // Verify the represented reporter address is an active validator, and the capability is still valid.
    let verified_cap = self.validators.verify_cap(cap, ACTIVE_VALIDATOR_ONLY);
    report_validator_impl(verified_cap, reportee_addr, &mut self.validator_report_records);
}


/// Undo a `report_validator` action. Aborts if
/// 1. the reportee is not a currently active validator or
/// 2. the sender has not previously reported the `reportee_addr`, or
/// 3. the cap is not valid
public(package) fun undo_report_validator(
    self: &mut SuiSystemStateInnerV2,
    cap: &UnverifiedValidatorOperationCap,
    reportee_addr: address,
) {
    let verified_cap = self.validators.verify_cap(cap, ACTIVE_VALIDATOR_ONLY);
    undo_report_validator_impl(verified_cap, reportee_addr, &mut self.validator_report_records);
}

fun report_validator_impl(
    verified_cap: ValidatorOperationCap,
    reportee_addr: address,
    validator_report_records: &mut VecMap<address, VecSet<address>>,
) {
    let reporter_address = *verified_cap.verified_operation_cap_address();
    assert!(reporter_address != reportee_addr, ECannotReportOneself);
    if (!validator_report_records.contains(&reportee_addr)) {
        validator_report_records.insert(reportee_addr, vec_set::singleton(reporter_address));
    } else {
        let reporters = validator_report_records.get_mut(&reportee_addr);
        if (!reporters.contains(&reporter_address)) {
            reporters.insert(reporter_address);
        }
    }
}

fun undo_report_validator_impl(
    verified_cap: ValidatorOperationCap,
    reportee_addr: address,
    validator_report_records: &mut VecMap<address, VecSet<address>>,
) {
    assert!(validator_report_records.contains(&reportee_addr), EReportRecordNotFound);
    let reporters = validator_report_records.get_mut(&reportee_addr);

    let reporter_addr = *verified_cap.verified_operation_cap_address();
    assert!(reporters.contains(&reporter_addr), EReportRecordNotFound);

    reporters.remove(&reporter_addr);
    if (reporters.is_empty()) {
        validator_report_records.remove(&reportee_addr);
    }
}

// ==== validator metadata management functions ====

/// Create a new `UnverifiedValidatorOperationCap`, transfer it to the
/// validator and registers it. The original object is thus revoked.
public(package) fun rotate_operation_cap(
    self: &mut SuiSystemStateInnerV2,
    ctx: &mut TxContext,
) {
    let validator = self.validators.get_validator_mut_with_ctx_including_candidates(ctx);
    validator.new_unverified_validator_operation_cap_and_transfer(ctx);
}

/// Update a validator's name.
public(package) fun update_validator_name(
    self: &mut SuiSystemStateInnerV2,
    name: vector<u8>,
    ctx: &TxContext,
) {
    let validator = self.validators.get_validator_mut_with_ctx_including_candidates(ctx);

    validator.update_name(name);
}

/// Update a validator's description
public(package) fun update_validator_description(
    self: &mut SuiSystemStateInnerV2,
    description: vector<u8>,
    ctx: &TxContext,
) {
    let validator = self.validators.get_validator_mut_with_ctx_including_candidates(ctx);
    validator.update_description(description);
}

/// Update a validator's image url
public(package) fun update_validator_image_url(
    self: &mut SuiSystemStateInnerV2,
    image_url: vector<u8>,
    ctx: &TxContext,
) {
    let validator = self.validators.get_validator_mut_with_ctx_including_candidates(ctx);
    validator.update_image_url(image_url);
}

/// Update a validator's project url
public(package) fun update_validator_project_url(
    self: &mut SuiSystemStateInnerV2,
    project_url: vector<u8>,
    ctx: &TxContext,
) {
    let validator = self.validators.get_validator_mut_with_ctx_including_candidates(ctx);
    validator.update_project_url(project_url);
}

/// Update a validator's network address.
/// The change will only take effects starting from the next epoch.
public(package) fun update_validator_next_epoch_network_address(
    self: &mut SuiSystemStateInnerV2,
    network_address: vector<u8>,
    ctx: &TxContext,
) {
    let validator = self.validators.get_validator_mut_with_ctx(ctx);
    validator.update_next_epoch_network_address(network_address);
    let validator :&Validator = validator; // Force immutability for the following call
    self.validators.assert_no_pending_or_active_duplicates(validator);
}

/// Update candidate validator's network address.
public(package) fun update_candidate_validator_network_address(
    self: &mut SuiSystemStateInnerV2,
    network_address: vector<u8>,
    ctx: &TxContext,
) {
    let candidate = self.validators.get_validator_mut_with_ctx_including_candidates(ctx);
    candidate.update_candidate_network_address(network_address);
}

/// Update a validator's p2p address.
/// The change will only take effects starting from the next epoch.
public(package) fun update_validator_next_epoch_p2p_address(
    self: &mut SuiSystemStateInnerV2,
    p2p_address: vector<u8>,
    ctx: &TxContext,
) {
    let validator = self.validators.get_validator_mut_with_ctx(ctx);
    validator.update_next_epoch_p2p_address(p2p_address);
    let validator :&Validator = validator; // Force immutability for the following call
    self.validators.assert_no_pending_or_active_duplicates(validator);
}

/// Update candidate validator's p2p address.
public(package) fun update_candidate_validator_p2p_address(
    self: &mut SuiSystemStateInnerV2,
    p2p_address: vector<u8>,
    ctx: &TxContext,
) {
    let candidate = self.validators.get_validator_mut_with_ctx_including_candidates(ctx);
    candidate.update_candidate_p2p_address(p2p_address);
}

/// Update a validator's narwhal primary address.
/// The change will only take effects starting from the next epoch.
public(package) fun update_validator_next_epoch_primary_address(
    self: &mut SuiSystemStateInnerV2,
    primary_address: vector<u8>,
    ctx: &TxContext,
) {
    let validator = self.validators.get_validator_mut_with_ctx(ctx);
    validator.update_next_epoch_primary_address(primary_address);
}

/// Update candidate validator's narwhal primary address.
public(package) fun update_candidate_validator_primary_address(
    self: &mut SuiSystemStateInnerV2,
    primary_address: vector<u8>,
    ctx: &TxContext,
) {
    let candidate = self.validators.get_validator_mut_with_ctx_including_candidates(ctx);
    candidate.update_candidate_primary_address(primary_address);
}

/// Update a validator's narwhal worker address.
/// The change will only take effects starting from the next epoch.
public(package) fun update_validator_next_epoch_worker_address(
    self: &mut SuiSystemStateInnerV2,
    worker_address: vector<u8>,
    ctx: &TxContext,
) {
    let validator = self.validators.get_validator_mut_with_ctx(ctx);
    validator.update_next_epoch_worker_address(worker_address);
}

/// Update candidate validator's narwhal worker address.
public(package) fun update_candidate_validator_worker_address(
    self: &mut SuiSystemStateInnerV2,
    worker_address: vector<u8>,
    ctx: &TxContext,
) {
    let candidate = self.validators.get_validator_mut_with_ctx_including_candidates(ctx);
    candidate.update_candidate_worker_address(worker_address);
}

/// Update a validator's public key of protocol key and proof of possession.
/// The change will only take effects starting from the next epoch.
public(package) fun update_validator_next_epoch_protocol_pubkey(
    self: &mut SuiSystemStateInnerV2,
    protocol_pubkey: vector<u8>,
    proof_of_possession: vector<u8>,
    ctx: &TxContext,
) {
    let validator = self.validators.get_validator_mut_with_ctx(ctx);
    validator.update_next_epoch_protocol_pubkey(protocol_pubkey, proof_of_possession);
    let validator :&Validator = validator; // Force immutability for the following call
    self.validators.assert_no_pending_or_active_duplicates(validator);
}

/// Update candidate validator's public key of protocol key and proof of possession.
public(package) fun update_candidate_validator_protocol_pubkey(
    self: &mut SuiSystemStateInnerV2,
    protocol_pubkey: vector<u8>,
    proof_of_possession: vector<u8>,
    ctx: &TxContext,
) {
    let candidate = self.validators.get_validator_mut_with_ctx_including_candidates(ctx);
    candidate.update_candidate_protocol_pubkey(protocol_pubkey, proof_of_possession);
}

/// Update a validator's public key of worker key.
/// The change will only take effects starting from the next epoch.
public(package) fun update_validator_next_epoch_worker_pubkey(
    self: &mut SuiSystemStateInnerV2,
    worker_pubkey: vector<u8>,
    ctx: &TxContext,
) {
    let validator = self.validators.get_validator_mut_with_ctx(ctx);
    validator.update_next_epoch_worker_pubkey(worker_pubkey);
    let validator :&Validator = validator; // Force immutability for the following call
    self.validators.assert_no_pending_or_active_duplicates(validator);
}

/// Update candidate validator's public key of worker key.
public(package) fun update_candidate_validator_worker_pubkey(
    self: &mut SuiSystemStateInnerV2,
    worker_pubkey: vector<u8>,
    ctx: &TxContext,
) {
    let candidate = self.validators.get_validator_mut_with_ctx_including_candidates(ctx);
    candidate.update_candidate_worker_pubkey(worker_pubkey);
}

/// Update a validator's public key of network key.
/// The change will only take effects starting from the next epoch.
public(package) fun update_validator_next_epoch_network_pubkey(
    self: &mut SuiSystemStateInnerV2,
    network_pubkey: vector<u8>,
    ctx: &TxContext,
) {
    let validator = self.validators.get_validator_mut_with_ctx(ctx);
    validator.update_next_epoch_network_pubkey(network_pubkey);
    let validator :&Validator = validator; // Force immutability for the following call
    self.validators.assert_no_pending_or_active_duplicates(validator);
}

/// Update candidate validator's public key of network key.
public(package) fun update_candidate_validator_network_pubkey(
    self: &mut SuiSystemStateInnerV2,
    network_pubkey: vector<u8>,
    ctx: &TxContext,
) {
    let candidate = self.validators.get_validator_mut_with_ctx_including_candidates(ctx);
    candidate.update_candidate_network_pubkey(network_pubkey);
}

/// This function should be called at the end of an epoch, and advances the system to the next epoch.
/// It does the following things:
/// 1. Add storage charge to the storage fund.
/// 2. Burn the storage rebates from the storage fund. These are already refunded to transaction sender's
///    gas coins.
/// 3. Distribute computation charge to validator stake.
/// 4. Update all validators.
public(package) fun advance_epoch(
    self: &mut SuiSystemStateInnerV2,
    new_epoch: u64,
    next_protocol_version: u64,
    mut storage_reward: Balance<SUI>,
    mut computation_reward: Balance<SUI>,
    mut storage_rebate_amount: u64,
    mut non_refundable_storage_fee_amount: u64,
    storage_fund_reinvest_rate: u64, // share of storage fund's rewards that's reinvested
                                        // into storage fund, in basis point.
    reward_slashing_rate: u64, // how much rewards are slashed to punish a validator, in bps.
    epoch_start_timestamp_ms: u64, // Timestamp of the epoch start
    ctx: &mut TxContext,
<<<<<<< HEAD
) : Balance<SUI> {
=======
): Balance<SUI> {
>>>>>>> 7c3c3fb8
    let prev_epoch_start_timestamp = self.epoch_start_timestamp_ms;
    self.epoch_start_timestamp_ms = epoch_start_timestamp_ms;

    let bps_denominator_u64 = BASIS_POINT_DENOMINATOR as u64;
    // Rates can't be higher than 100%.
    assert!(
        storage_fund_reinvest_rate <= bps_denominator_u64
        && reward_slashing_rate <= bps_denominator_u64,
        EBpsTooLarge,
    );

    // TODO: remove this in later upgrade.
    if (self.parameters.stake_subsidy_start_epoch > 0) {
        self.parameters.stake_subsidy_start_epoch = 20;
    };

    // Accumulate the gas summary during safe_mode before processing any rewards:
    let safe_mode_storage_rewards = self.safe_mode_storage_rewards.withdraw_all();
    storage_reward.join(safe_mode_storage_rewards);
    let safe_mode_computation_rewards = self.safe_mode_computation_rewards.withdraw_all();
    computation_reward.join(safe_mode_computation_rewards);
    storage_rebate_amount = storage_rebate_amount + self.safe_mode_storage_rebates;
    self.safe_mode_storage_rebates = 0;
    non_refundable_storage_fee_amount = non_refundable_storage_fee_amount + self.safe_mode_non_refundable_storage_fee;
    self.safe_mode_non_refundable_storage_fee = 0;

    let total_validators_stake = self.validators.total_stake();
    let storage_fund_balance = self.storage_fund.total_balance();
    let total_stake = storage_fund_balance + total_validators_stake;

    let storage_charge = storage_reward.value();
    let computation_charge = computation_reward.value();
    let mut stake_subsidy = balance::zero();

    // during the transition from epoch N to epoch N + 1, ctx.epoch() will return N
    let old_epoch = ctx.epoch();
    // Include stake subsidy in the rewards given out to validators and stakers.
    // Delay distributing any stake subsidies until after `stake_subsidy_start_epoch`.
    // And if this epoch is shorter than the regular epoch duration, don't distribute any stake subsidy.
    if (old_epoch >= self.parameters.stake_subsidy_start_epoch  &&
        epoch_start_timestamp_ms >= prev_epoch_start_timestamp + self.parameters.epoch_duration_ms)
    {
        // special case for epoch 560 -> 561 change bug. add extra subsidies for "safe mode"
        // where reward distribution was skipped. use distribution counter and epoch check to
        // avoiding affecting devnet and testnet
        if (self.stake_subsidy.get_distribution_counter() == 540 && old_epoch > 560) {
            // safe mode was entered on the change from 560 to 561. so 560 was the first epoch without proper subsidy distribution
            let first_safe_mode_epoch = 560;
            let safe_mode_epoch_count = old_epoch - first_safe_mode_epoch;
            safe_mode_epoch_count.do!(|_| {
                stake_subsidy.join(self.stake_subsidy.advance_epoch());
            });
            // done with catchup for safe mode epochs. distribution counter is now >540, we won't hit this again
            // fall through to the normal logic, which will add subsidies for the current epoch
        };
        stake_subsidy.join(self.stake_subsidy.advance_epoch());
    };

    let stake_subsidy_amount = stake_subsidy.value();
    computation_reward.join(stake_subsidy);

    let total_stake_u128 = total_stake as u128;
    let computation_charge_u128 = computation_charge as u128;

    let storage_fund_reward_amount = storage_fund_balance as u128 * computation_charge_u128 / total_stake_u128;
    let mut storage_fund_reward = computation_reward.split(storage_fund_reward_amount as u64);
    let storage_fund_reinvestment_amount =
        storage_fund_reward_amount * (storage_fund_reinvest_rate as u128) / BASIS_POINT_DENOMINATOR;
    let storage_fund_reinvestment = storage_fund_reward.split(
        storage_fund_reinvestment_amount as u64,
    );

    self.epoch = self.epoch + 1;
    // Sanity check to make sure we are advancing to the right epoch.
    assert!(new_epoch == self.epoch, EAdvancedToWrongEpoch);

    let computation_reward_amount_before_distribution = computation_reward.value();
    let storage_fund_reward_amount_before_distribution = storage_fund_reward.value();

    self.validators.advance_epoch(
        &mut computation_reward,
        &mut storage_fund_reward,
        &mut self.validator_report_records,
        reward_slashing_rate,
<<<<<<< HEAD
=======
        self.parameters.validator_low_stake_threshold,
        self.parameters.validator_very_low_stake_threshold,
>>>>>>> 7c3c3fb8
        self.parameters.validator_low_stake_grace_period,
        ctx,
    );

    let new_total_stake = self.validators.total_stake();

    let computation_reward_amount_after_distribution = computation_reward.value();
    let storage_fund_reward_amount_after_distribution = storage_fund_reward.value();
    let computation_reward_distributed = computation_reward_amount_before_distribution - computation_reward_amount_after_distribution;
    let storage_fund_reward_distributed = storage_fund_reward_amount_before_distribution - storage_fund_reward_amount_after_distribution;

    self.protocol_version = next_protocol_version;

    // Derive the reference gas price for the new epoch
    self.reference_gas_price = self.validators.derive_reference_gas_price();
    // Because of precision issues with integer divisions, we expect that there will be some
    // remaining balance in `storage_fund_reward` and `computation_reward`.
    // All of these go to the storage fund.
    let mut leftover_staking_rewards = storage_fund_reward;
    leftover_staking_rewards.join(computation_reward);
    let leftover_storage_fund_inflow = leftover_staking_rewards.value();

    let refunded_storage_rebate =
        self.storage_fund.advance_epoch(
            storage_reward,
            storage_fund_reinvestment,
            leftover_staking_rewards,
            storage_rebate_amount,
            non_refundable_storage_fee_amount,
        );

    event::emit(
        SystemEpochInfoEvent {
            epoch: self.epoch,
            protocol_version: self.protocol_version,
            reference_gas_price: self.reference_gas_price,
            total_stake: new_total_stake,
            storage_charge,
            storage_fund_reinvestment: storage_fund_reinvestment_amount as u64,
            storage_rebate: storage_rebate_amount,
            storage_fund_balance: self.storage_fund.total_balance(),
            stake_subsidy_amount,
            total_gas_fees: computation_charge,
            total_stake_rewards_distributed: computation_reward_distributed + storage_fund_reward_distributed,
            leftover_storage_fund_inflow,
        }
    );
    self.safe_mode = false;
    // Double check that the gas from safe mode has been processed.
    assert!(self.safe_mode_storage_rebates == 0
        && self.safe_mode_storage_rewards.value() == 0
        && self.safe_mode_computation_rewards.value() == 0, ESafeModeGasNotProcessed);

    // Return the storage rebate split from storage fund that's already refunded to the transaction senders.
    // This will be burnt at the last step of epoch change programmable transaction.
    refunded_storage_rebate
}

/// Return the current epoch number. Useful for applications that need a coarse-grained concept of time,
/// since epochs are ever-increasing and epoch changes are intended to happen every 24 hours.
public(package) fun epoch(self: &SuiSystemStateInnerV2): u64 {
    self.epoch
}

public(package) fun protocol_version(self: &SuiSystemStateInnerV2): u64 {
    self.protocol_version
}

public(package) fun system_state_version(self: &SuiSystemStateInnerV2): u64 {
    self.system_state_version
}

/// This function always return the genesis system state version, which is used to create the system state in genesis.
/// It should never change for a given network.
public(package) fun genesis_system_state_version(): u64 {
    SYSTEM_STATE_VERSION_V1
}

/// Returns unix timestamp of the start of current epoch
public(package) fun epoch_start_timestamp_ms(self: &SuiSystemStateInnerV2): u64 {
    self.epoch_start_timestamp_ms
}

/// Returns the total amount staked with `validator_addr`.
/// Aborts if `validator_addr` is not an active validator.
public(package) fun validator_stake_amount(self: &SuiSystemStateInnerV2, validator_addr: address): u64 {
    self.validators.validator_total_stake_amount(validator_addr)
}

/// Returns the voting power for `validator_addr`.
/// Aborts if `validator_addr` is not an active validator.
public(package) fun active_validator_voting_powers(self: &SuiSystemStateInnerV2): VecMap<address, u64> {
    let mut active_validators = active_validator_addresses(self);
    let mut voting_powers = vec_map::empty();
    while (!vector::is_empty(&active_validators)) {
        let validator = vector::pop_back(&mut active_validators);
        let voting_power = validator_set::validator_voting_power(&self.validators, validator);
        vec_map::insert(&mut voting_powers, validator, voting_power);
    };
    voting_powers
}

/// Returns the staking pool id of a given validator.
/// Aborts if `validator_addr` is not an active validator.
public(package) fun validator_staking_pool_id(self: &SuiSystemStateInnerV2, validator_addr: address): ID {

    self.validators.validator_staking_pool_id(validator_addr)
}

/// Returns reference to the staking pool mappings that map pool ids to active validator addresses
public(package) fun validator_staking_pool_mappings(self: &SuiSystemStateInnerV2): &Table<ID, address> {

    self.validators.staking_pool_mappings()
}

/// Returns all the validators who are currently reporting `addr`
public(package) fun get_reporters_of(self: &SuiSystemStateInnerV2, addr: address): VecSet<address> {

    if (self.validator_report_records.contains(&addr)) {
        self.validator_report_records[&addr]
    } else {
        vec_set::empty()
    }
}

public(package) fun get_storage_fund_total_balance(self: &SuiSystemStateInnerV2): u64 {
    self.storage_fund.total_balance()
}

public(package) fun get_storage_fund_object_rebates(self: &SuiSystemStateInnerV2): u64 {
    self.storage_fund.total_object_storage_rebates()
}

public(package) fun validator_address_by_pool_id(self: &mut SuiSystemStateInnerV2, pool_id: &ID): address {
    self.validators.validator_address_by_pool_id(pool_id)
}

public(package) fun pool_exchange_rates(
    self: &mut SuiSystemStateInnerV2,
    pool_id: &ID
): &Table<u64, PoolTokenExchangeRate>  {
    let validators = &mut self.validators;
    validators.pool_exchange_rates(pool_id)
}

public(package) fun active_validator_addresses(self: &SuiSystemStateInnerV2): vector<address> {
    let validator_set = &self.validators;
    validator_set.active_validator_addresses()
}

#[allow(lint(self_transfer))]
/// Extract required Balance from vector of Coin<SUI>, transfer the remainder back to sender.
fun extract_coin_balance(mut coins: vector<Coin<SUI>>, amount: option::Option<u64>, ctx: &mut TxContext): Balance<SUI> {
    let mut merged_coin = coins.pop_back();
    merged_coin.join_vec(coins);

    let mut total_balance = merged_coin.into_balance();
    // return the full amount if amount is not specified
    if (amount.is_some()) {
        let amount = amount.destroy_some();
        let balance = total_balance.split(amount);
        // transfer back the remainder if non zero.
        if (total_balance.value() > 0) {
            transfer::public_transfer(total_balance.into_coin(ctx), ctx.sender());
        } else {
            total_balance.destroy_zero();
        };
        balance
    } else {
        total_balance
    }
}

public(package) fun store_execution_time_estimates(self: &mut SuiSystemStateInnerV2, estimates: vector<u8>) {
    if (bag::contains(&self.extra_fields, EXTRA_FIELD_EXECUTION_TIME_ESTIMATES_KEY)) {
        let _: vector<u8> = bag::remove(&mut self.extra_fields, EXTRA_FIELD_EXECUTION_TIME_ESTIMATES_KEY);
    };
    bag::add(&mut self.extra_fields, EXTRA_FIELD_EXECUTION_TIME_ESTIMATES_KEY, estimates);
}

#[test_only]
/// Return the current validator set
public(package) fun validators(self: &SuiSystemStateInnerV2): &ValidatorSet {
    &self.validators
}

#[test_only]
/// Return the currently active validator by address
public(package) fun active_validator_by_address(self: &SuiSystemStateInnerV2, validator_address: address): &Validator {
    self.validators().get_active_validator_ref(validator_address)
}

#[test_only]
/// Return the currently pending validator by address
public(package) fun pending_validator_by_address(self: &SuiSystemStateInnerV2, validator_address: address): &Validator {
    self.validators().get_pending_validator_ref(validator_address)
}

#[test_only]
/// Return the currently candidate validator by address
public(package) fun candidate_validator_by_address(self: &SuiSystemStateInnerV2, validator_address: address): &Validator {
    validators(self).get_candidate_validator_ref(validator_address)
}

#[test_only]
public(package) fun get_stake_subsidy_distribution_counter(self: &SuiSystemStateInnerV2): u64 {
    self.stake_subsidy.get_distribution_counter()
}

#[test_only]
public(package) fun set_epoch_for_testing(self: &mut SuiSystemStateInnerV2, epoch_num: u64) {
    self.epoch = epoch_num
}

#[test_only]
public(package) fun request_add_validator_for_testing(
    self: &mut SuiSystemStateInnerV2,
<<<<<<< HEAD
    ctx: &TxContext,
) {
    self.validators.request_add_validator(ctx);
=======
    min_joining_stake_for_testing: u64,
    ctx: &TxContext,
) {
    assert!(
        self.validators.next_epoch_validator_count() < self.parameters.max_validator_count,
        ELimitExceeded,
    );

    self.validators.request_add_validator(min_joining_stake_for_testing, ctx);
>>>>>>> 7c3c3fb8
}

#[test_only]
public(package) fun set_stake_subsidy_distribution_counter(self: &mut SuiSystemStateInnerV2, counter: u64) {
    self.stake_subsidy.set_distribution_counter(counter)
}

#[test_only]
public(package) fun epoch_duration_ms(self: &SuiSystemStateInnerV2): u64 {
    self.parameters.epoch_duration_ms
}

// CAUTION: THIS CODE IS ONLY FOR TESTING AND THIS MACRO MUST NEVER EVER BE REMOVED.  Creates a
// candidate validator - bypassing the proof of possession check and other metadata validation
// in the process.
#[test_only]
public(package) fun request_add_validator_candidate_for_testing(
    self: &mut SuiSystemStateInnerV2,
    pubkey_bytes: vector<u8>,
    network_pubkey_bytes: vector<u8>,
    worker_pubkey_bytes: vector<u8>,
    proof_of_possession: vector<u8>,
    name: vector<u8>,
    description: vector<u8>,
    image_url: vector<u8>,
    project_url: vector<u8>,
    net_address: vector<u8>,
    p2p_address: vector<u8>,
    primary_address: vector<u8>,
    worker_address: vector<u8>,
    gas_price: u64,
    commission_rate: u64,
    ctx: &mut TxContext,
) {
    let validator = validator::new_for_testing(
        ctx.sender(),
        pubkey_bytes,
        network_pubkey_bytes,
        worker_pubkey_bytes,
        proof_of_possession,
        name,
        description,
        image_url,
        project_url,
        net_address,
        p2p_address,
        primary_address,
        worker_address,
        option::none(),
        gas_price,
        commission_rate,
        false, // not an initial validator active at genesis
        ctx
    );

    self.validators.request_add_validator_candidate(validator, ctx);
}<|MERGE_RESOLUTION|>--- conflicted
+++ resolved
@@ -37,34 +37,22 @@
     /// The starting epoch in which stake subsidies start being paid out
     stake_subsidy_start_epoch: u64,
 
-<<<<<<< HEAD
     /// Deprecated.
-=======
->>>>>>> 7c3c3fb8
     /// Maximum number of active validators at any moment.
     /// We do not allow the number of validators in any epoch to go above this.
     max_validator_count: u64,
 
-<<<<<<< HEAD
     /// Deprecated.
     /// Lower-bound on the amount of stake required to become a validator.
     min_validator_joining_stake: u64,
 
     // Deprecated.
-=======
-    /// Lower-bound on the amount of stake required to become a validator.
-    min_validator_joining_stake: u64,
-
->>>>>>> 7c3c3fb8
     /// Validators with stake amount below `validator_low_stake_threshold` are considered to
     /// have low stake and will be escorted out of the validator set after being below this
     /// threshold for more than `validator_low_stake_grace_period` number of epochs.
     validator_low_stake_threshold: u64,
 
-<<<<<<< HEAD
     /// Deprecated.
-=======
->>>>>>> 7c3c3fb8
     /// Validators with stake below `validator_very_low_stake_threshold` will be removed
     /// immediately at epoch change, no grace period.
     validator_very_low_stake_threshold: u64,
@@ -88,34 +76,22 @@
     /// Minimum number of active validators at any moment.
     min_validator_count: u64,
 
-<<<<<<< HEAD
     /// Deprecated.
-=======
->>>>>>> 7c3c3fb8
     /// Maximum number of active validators at any moment.
     /// We do not allow the number of validators in any epoch to go above this.
     max_validator_count: u64,
 
-<<<<<<< HEAD
     /// Deprecated.
     /// Lower-bound on the amount of stake required to become a validator.
     min_validator_joining_stake: u64,
 
     /// Deprecated.
-=======
-    /// Lower-bound on the amount of stake required to become a validator.
-    min_validator_joining_stake: u64,
-
->>>>>>> 7c3c3fb8
     /// Validators with stake amount below `validator_low_stake_threshold` are considered to
     /// have low stake and will be escorted out of the validator set after being below this
     /// threshold for more than `validator_low_stake_grace_period` number of epochs.
     validator_low_stake_threshold: u64,
 
-<<<<<<< HEAD
     /// Deprecated.
-=======
->>>>>>> 7c3c3fb8
     /// Validators with stake below `validator_very_low_stake_threshold` will be removed
     /// immediately at epoch change, no grace period.
     validator_very_low_stake_threshold: u64,
@@ -439,16 +415,7 @@
     self: &mut SuiSystemStateInnerV2,
     ctx: &TxContext,
 ) {
-<<<<<<< HEAD
     self.validators.request_add_validator(ctx);
-=======
-    assert!(
-        self.validators.next_epoch_validator_count() < self.parameters.max_validator_count,
-        ELimitExceeded,
-    );
-
-    self.validators.request_add_validator(self.parameters.min_validator_joining_stake, ctx);
->>>>>>> 7c3c3fb8
 }
 
 /// A validator can call this function to request a removal in the next epoch.
@@ -528,11 +495,7 @@
     stake: Coin<SUI>,
     validator_address: address,
     ctx: &mut TxContext,
-<<<<<<< HEAD
-) : StakedSui {
-=======
 ): StakedSui {
->>>>>>> 7c3c3fb8
     self.validators.request_add_stake(
         validator_address,
         stake.into_balance(),
@@ -547,11 +510,7 @@
     stake_amount: option::Option<u64>,
     validator_address: address,
     ctx: &mut TxContext,
-<<<<<<< HEAD
-) : StakedSui {
-=======
 ): StakedSui {
->>>>>>> 7c3c3fb8
     let balance = extract_coin_balance(stakes, stake_amount, ctx);
     self.validators.request_add_stake(validator_address, balance, ctx)
 }
@@ -561,11 +520,7 @@
     self: &mut SuiSystemStateInnerV2,
     staked_sui: StakedSui,
     ctx: &TxContext,
-<<<<<<< HEAD
-) : Balance<SUI> {
-=======
 ): Balance<SUI> {
->>>>>>> 7c3c3fb8
     self.validators.request_withdraw_stake(staked_sui, ctx)
 }
 
@@ -573,11 +528,7 @@
     self: &mut SuiSystemStateInnerV2,
     staked_sui: StakedSui,
     ctx: &mut TxContext,
-<<<<<<< HEAD
-) : FungibleStakedSui {
-=======
 ): FungibleStakedSui {
->>>>>>> 7c3c3fb8
     self.validators.convert_to_fungible_staked_sui(staked_sui, ctx)
 }
 
@@ -585,11 +536,7 @@
     self: &mut SuiSystemStateInnerV2,
     fungible_staked_sui: FungibleStakedSui,
     ctx: &TxContext,
-<<<<<<< HEAD
-) : Balance<SUI> {
-=======
 ): Balance<SUI> {
->>>>>>> 7c3c3fb8
     self.validators.redeem_fungible_staked_sui(fungible_staked_sui, ctx)
 }
 
@@ -891,11 +838,7 @@
     reward_slashing_rate: u64, // how much rewards are slashed to punish a validator, in bps.
     epoch_start_timestamp_ms: u64, // Timestamp of the epoch start
     ctx: &mut TxContext,
-<<<<<<< HEAD
-) : Balance<SUI> {
-=======
 ): Balance<SUI> {
->>>>>>> 7c3c3fb8
     let prev_epoch_start_timestamp = self.epoch_start_timestamp_ms;
     self.epoch_start_timestamp_ms = epoch_start_timestamp_ms;
 
@@ -980,11 +923,6 @@
         &mut storage_fund_reward,
         &mut self.validator_report_records,
         reward_slashing_rate,
-<<<<<<< HEAD
-=======
-        self.parameters.validator_low_stake_threshold,
-        self.parameters.validator_very_low_stake_threshold,
->>>>>>> 7c3c3fb8
         self.parameters.validator_low_stake_grace_period,
         ctx,
     );
@@ -1202,21 +1140,9 @@
 #[test_only]
 public(package) fun request_add_validator_for_testing(
     self: &mut SuiSystemStateInnerV2,
-<<<<<<< HEAD
     ctx: &TxContext,
 ) {
     self.validators.request_add_validator(ctx);
-=======
-    min_joining_stake_for_testing: u64,
-    ctx: &TxContext,
-) {
-    assert!(
-        self.validators.next_epoch_validator_count() < self.parameters.max_validator_count,
-        ELimitExceeded,
-    );
-
-    self.validators.request_add_validator(min_joining_stake_for_testing, ctx);
->>>>>>> 7c3c3fb8
 }
 
 #[test_only]
