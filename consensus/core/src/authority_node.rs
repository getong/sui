--- conflicted
+++ resolved
@@ -9,7 +9,6 @@
 use parking_lot::RwLock;
 use prometheus::Registry;
 use sui_protocol_config::ProtocolConfig;
-<<<<<<< HEAD
 use tokio::time::sleep;
 use tracing::{info, warn};
 
@@ -74,26 +73,6 @@
 }
 
 pub(crate) struct AuthorityNode<N>
-=======
-use tracing::{info, warn};
-
-use crate::block::{BlockAPI, BlockRef, SignedBlock, VerifiedBlock};
-use crate::block_manager::BlockManager;
-use crate::block_verifier::{BlockVerifier, SignedBlockVerifier};
-use crate::context::Context;
-use crate::core::{Core, CoreSignals};
-use crate::core_thread::{ChannelCoreThreadDispatcher, CoreThreadDispatcher, CoreThreadHandle};
-use crate::dag_state::DagState;
-use crate::error::{ConsensusError, ConsensusResult};
-use crate::leader_timeout::{LeaderTimeoutTask, LeaderTimeoutTaskHandle};
-use crate::metrics::initialise_metrics;
-use crate::network::{NetworkManager, NetworkService};
-use crate::storage::rocksdb_store::RocksDBStore;
-use crate::synchronizer::{Synchronizer, SynchronizerHandle};
-use crate::transaction::{TransactionClient, TransactionConsumer, TransactionVerifier};
-
-pub struct AuthorityNode<N>
->>>>>>> 3234315c
 where
     N: NetworkManager<AuthorityService<ChannelCoreThreadDispatcher>>,
 {
@@ -143,7 +122,6 @@
         let store = Arc::new(RocksDBStore::new(&context.parameters.db_path_str_unsafe()));
         let dag_state = Arc::new(RwLock::new(DagState::new(context.clone(), store.clone())));
         let block_manager = BlockManager::new(context.clone(), dag_state.clone());
-<<<<<<< HEAD
         let commit_observer = CommitObserver::new(
             context.clone(),
             commit_consumer.sender,
@@ -152,8 +130,6 @@
             store.clone(),
         );
 
-=======
->>>>>>> 3234315c
         let core = Core::new(
             context.clone(),
             tx_consumer,
@@ -161,13 +137,9 @@
             commit_observer,
             core_signals,
             protocol_keypair,
-            dag_state,
+            dag_state.clone(),
             store,
         );
-
-        // Create network manager and client.
-        let network_manager = N::new(context.clone());
-        let network_client = network_manager.client();
 
         let (core_dispatcher, core_thread_handle) =
             ChannelCoreThreadDispatcher::start(core, context.clone());
@@ -199,10 +171,7 @@
             block_verifier,
             core_dispatcher,
             synchronizer: synchronizer.clone(),
-<<<<<<< HEAD
-=======
             dag_state,
->>>>>>> 3234315c
         });
         network_manager.install_service(network_keypair, network_service);
 
@@ -246,14 +215,9 @@
 pub(crate) struct AuthorityService<C: CoreThreadDispatcher> {
     context: Arc<Context>,
     block_verifier: Arc<dyn BlockVerifier>,
-<<<<<<< HEAD
     core_dispatcher: Arc<C>,
     synchronizer: Arc<SynchronizerHandle>,
-=======
-    core_dispatcher: Arc<dyn CoreThreadDispatcher>,
-    synchronizer: Arc<SynchronizerHandle>,
     dag_state: Arc<RwLock<DagState>>,
->>>>>>> 3234315c
 }
 
 #[async_trait]
@@ -292,7 +256,6 @@
             return Err(e);
         }
         let verified_block = VerifiedBlock::new_verified(signed_block, serialized_block);
-<<<<<<< HEAD
 
         // Reject block with timestamp too far in the future.
         let forward_time_drift = Duration::from_millis(
@@ -318,8 +281,6 @@
             sleep(forward_time_drift).await;
         }
 
-=======
->>>>>>> 3234315c
         let missing_ancestors = self
             .core_dispatcher
             .add_blocks(vec![verified_block])
@@ -434,7 +395,7 @@
             unimplemented!()
         }
 
-        async fn get_missing_blocks(&self) -> Result<Vec<BTreeSet<BlockRef>>, CoreError> {
+        async fn get_missing_blocks(&self) -> Result<BTreeSet<BlockRef>, CoreError> {
             unimplemented!()
         }
     }
